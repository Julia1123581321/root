# Copyright (C) 1995-2021, Rene Brun and Fons Rademakers.
# All rights reserved.
#
# For the licensing terms see $ROOTSYS/LICENSE.
# For the list of contributors see $ROOTSYS/README/CREDITS.

set(root_build_options)

#---------------------------------------------------------------------------------------------------
#---ROOT_BUILD_OPTION( name defvalue [description] )
#---------------------------------------------------------------------------------------------------
function(ROOT_BUILD_OPTION opt defvalue)
  if(ARGN)
    set(description ${ARGN})
  else()
    set(description " ")
  endif()
  set(${opt}_defvalue    ${defvalue} PARENT_SCOPE)
  set(${opt}_description ${description} PARENT_SCOPE)
  set(root_build_options  ${root_build_options} ${opt} PARENT_SCOPE )
endfunction()

#---------------------------------------------------------------------------------------------------
#---ROOT_APPLY_OPTIONS()
#---------------------------------------------------------------------------------------------------
function(ROOT_APPLY_OPTIONS)
  foreach(opt ${root_build_options})
     option(${opt} "${${opt}_description}" ${${opt}_defvalue})
  endforeach()
endfunction()

#---------------------------------------------------------------------------------------------------
#---ROOT_GET_OPTIONS(result ENABLED)
#---------------------------------------------------------------------------------------------------
function(ROOT_GET_OPTIONS result)
  CMAKE_PARSE_ARGUMENTS(ARG "ENABLED" "" "" ${ARGN})
  set(enabled)
  foreach(opt ${root_build_options})
    if(ARG_ENABLED)
      if(${opt})
        set(enabled "${enabled} ${opt}")
      endif()
    else()
      set(enabled "${enabled} ${opt}")
    endif()
  endforeach()
  set(${result} "${enabled}" PARENT_SCOPE)
endfunction()

#---------------------------------------------------------------------------------------------------
#---ROOT_SHOW_ENABLED_OPTIONS()
#---------------------------------------------------------------------------------------------------
function(ROOT_SHOW_ENABLED_OPTIONS)
  set(enabled_opts)
  ROOT_GET_OPTIONS(enabled_opts ENABLED)
  foreach(opt ${enabled_opts})
    message(STATUS "Enabled support for: ${opt}")
  endforeach()
endfunction()

#---------------------------------------------------------------------------------------------------
#---ROOT_WRITE_OPTIONS(file )
#---------------------------------------------------------------------------------------------------
function(ROOT_WRITE_OPTIONS file)
  file(WRITE ${file} "#---Options enabled for the build of ROOT-----------------------------------------------\n")
  foreach(opt ${root_build_options})
    if(${opt})
      file(APPEND ${file} "set(${opt} ON)\n")
    else()
      file(APPEND ${file} "set(${opt} OFF)\n")
    endif()
  endforeach()
endfunction()

#--------------------------------------------------------------------------------------------------
#---Full list of options with their descriptions and default values
#   The default value can be changed as many times as we wish before calling ROOT_APPLY_OPTIONS()
#--------------------------------------------------------------------------------------------------

ROOT_BUILD_OPTION(alien OFF "Enable support for AliEn (requires libgapiUI from ALICE, deprecated)")
ROOT_BUILD_OPTION(arrow OFF "Enable support for Apache Arrow")
ROOT_BUILD_OPTION(asimage ON "Enable support for image processing via libAfterImage")
ROOT_BUILD_OPTION(asserts OFF "Enable asserts (defaults to ON for CMAKE_BUILD_TYPE=Debug and/or dev=ON)")
ROOT_BUILD_OPTION(builtin_afterimage OFF "Build bundled copy of libAfterImage")
ROOT_BUILD_OPTION(builtin_cfitsio OFF "Build CFITSIO internally (requires network)")
ROOT_BUILD_OPTION(builtin_clang ON "Build bundled copy of Clang")
ROOT_BUILD_OPTION(builtin_cling ON "Build bundled copy of Cling. Only build with an external cling if you know what you are doing: associating ROOT commits with cling commits is tricky.")
MARK_AS_ADVANCED(builtin_cling)
ROOT_BUILD_OPTION(builtin_cppzmq OFF "Use ZeroMQ C++ bindings installed by ROOT (requires network)")
ROOT_BUILD_OPTION(builtin_davix OFF "Build Davix internally (requires network)")
ROOT_BUILD_OPTION(builtin_fftw3 OFF "Build FFTW3 internally (requires network)")
ROOT_BUILD_OPTION(builtin_freetype OFF "Build bundled copy of freetype")
ROOT_BUILD_OPTION(builtin_ftgl OFF "Build bundled copy of FTGL")
ROOT_BUILD_OPTION(builtin_gl2ps OFF "Build bundled copy of gl2ps")
ROOT_BUILD_OPTION(builtin_glew OFF "Build bundled copy of GLEW")
ROOT_BUILD_OPTION(builtin_gsl OFF "Build GSL internally (requires network)")
ROOT_BUILD_OPTION(builtin_llvm ON "Build bundled copy of LLVM")
ROOT_BUILD_OPTION(builtin_lz4 OFF "Build bundled copy of lz4")
ROOT_BUILD_OPTION(builtin_lzma OFF "Build bundled copy of lzma")
ROOT_BUILD_OPTION(builtin_nlohmannjson OFF "Use nlohmann/json.hpp file distributed with ROOT")
ROOT_BUILD_OPTION(builtin_openssl OFF "Build OpenSSL internally (requires network)")
ROOT_BUILD_OPTION(builtin_openui5 ON "Use openui5 bundle distributed with ROOT")
ROOT_BUILD_OPTION(builtin_pcre OFF "Build bundled copy of PCRE")
ROOT_BUILD_OPTION(builtin_tbb OFF "Build TBB internally (requires network)")
ROOT_BUILD_OPTION(builtin_unuran OFF "Build bundled copy of unuran")
ROOT_BUILD_OPTION(builtin_vc OFF "Build Vc internally (requires network)")
ROOT_BUILD_OPTION(builtin_vdt OFF "Build VDT internally (requires network)")
ROOT_BUILD_OPTION(builtin_veccore OFF "Build VecCore internally (requires network)")
ROOT_BUILD_OPTION(builtin_xrootd OFF "Build XRootD internally (requires network)")
ROOT_BUILD_OPTION(builtin_xxhash OFF "Build bundled copy of xxHash")
ROOT_BUILD_OPTION(builtin_zeromq OFF "Build ZeroMQ internally (requires network)")
ROOT_BUILD_OPTION(builtin_zlib OFF "Build bundled copy of zlib")
ROOT_BUILD_OPTION(builtin_zstd OFF "Build included libzstd, or use system libzstd")
ROOT_BUILD_OPTION(ccache OFF "Enable ccache usage for speeding up builds")
ROOT_BUILD_OPTION(distcc OFF "Enable distcc usage for speeding up builds (ccache is called first if enabled)")
ROOT_BUILD_OPTION(cefweb OFF "Enable support for CEF (Chromium Embedded Framework) web-based display")
ROOT_BUILD_OPTION(clad ON "Build clad, the cling automatic differentiation plugin (requires network)")
ROOT_BUILD_OPTION(cocoa OFF "Use native Cocoa/Quartz graphics backend (MacOS X only)")
ROOT_BUILD_OPTION(coverage OFF "Enable compile flags for coverage testing")
ROOT_BUILD_OPTION(cuda OFF "Enable support for CUDA (requires CUDA toolkit >= 7.5)")
ROOT_BUILD_OPTION(cudnn ON "Enable support for cuDNN (default when Cuda is enabled)")
ROOT_BUILD_OPTION(cxxmodules OFF "Enable support for C++ modules")
ROOT_BUILD_OPTION(daos OFF "Enable RNTuple support for Intel DAOS")
ROOT_BUILD_OPTION(dataframe ON "Enable ROOT RDataFrame")
ROOT_BUILD_OPTION(test_distrdf_pyspark OFF "Enable distributed RDataFrame tests that use pyspark")
<<<<<<< HEAD
=======
ROOT_BUILD_OPTION(test_distrdf_dask OFF "Enable distributed RDataFrame tests that use dask")
>>>>>>> 54a757ac
ROOT_BUILD_OPTION(davix ON "Enable support for Davix (HTTP/WebDAV access)")
ROOT_BUILD_OPTION(dcache OFF "Enable support for dCache (requires libdcap from DESY)")
ROOT_BUILD_OPTION(dev OFF "Enable recommended developer compilation flags, reduce exposed includes")
ROOT_BUILD_OPTION(exceptions ON "Enable compiler exception handling")
ROOT_BUILD_OPTION(fftw3 ON "Enable support for FFTW3")
ROOT_BUILD_OPTION(fitsio ON "Enable support for reading FITS images")
ROOT_BUILD_OPTION(fortran OFF "Build Fortran components of ROOT")
ROOT_BUILD_OPTION(gdml ON "Enable support for GDML (Geometry Description Markup Language)")
ROOT_BUILD_OPTION(gfal ON "Enable support for GFAL (Grid File Access Library)")
ROOT_BUILD_OPTION(gnuinstall OFF "Perform installation following the GNU guidelines")
ROOT_BUILD_OPTION(gsl_shared OFF "Enable linking against shared libraries for GSL (default no)")
ROOT_BUILD_OPTION(gviz OFF "Enable support for Graphviz (graph visualization software)")
ROOT_BUILD_OPTION(http ON "Enable suppport for HTTP server")
ROOT_BUILD_OPTION(fcgi OFF "Enable FastCGI suppport in HTTP server")
ROOT_BUILD_OPTION(imt ON "Enable support for implicit multi-threading via Intel® Thread Bulding Blocks (TBB)")
ROOT_BUILD_OPTION(jemalloc OFF "Use jemalloc memory allocator")
ROOT_BUILD_OPTION(libcxx OFF "Build using libc++")
ROOT_BUILD_OPTION(macos_native OFF "Disable looking for libraries, includes and binaries in locations other than a native installation (MacOS only)")
ROOT_BUILD_OPTION(mathmore ON "Build libMathMore extended math library (requires GSL)")
ROOT_BUILD_OPTION(memory_termination OFF "Free internal ROOT memory before process termination (experimental, used for leak checking)")
ROOT_BUILD_OPTION(mlp ON "Enable support for TMultilayerPerceptron classes' federation")
ROOT_BUILD_OPTION(minuit2 ON "Build Minuit2 minimization library")
ROOT_BUILD_OPTION(monalisa OFF "Enable support for monitoring with Monalisa (requires libapmoncpp)")
ROOT_BUILD_OPTION(mpi OFF "Enable support for Message Passing Interface (MPI)")
ROOT_BUILD_OPTION(mysql ON "Enable support for MySQL databases")
ROOT_BUILD_OPTION(odbc OFF "Enable support for ODBC databases (requires libiodbc or libodbc)")
ROOT_BUILD_OPTION(opengl ON "Enable support for OpenGL (requires libGL and libGLU)")
ROOT_BUILD_OPTION(oracle ON "Enable support for Oracle databases (requires Oracle Instant Client)")
ROOT_BUILD_OPTION(pgsql ON "Enable support for PostgreSQL")
ROOT_BUILD_OPTION(pyroot ON "Enable support for automatic Python bindings (PyROOT)")
ROOT_BUILD_OPTION(pyroot_legacy OFF "Use legacy Python bindings for ROOT")
ROOT_BUILD_OPTION(pythia6_nolink OFF "Delayed linking of Pythia6 library")
ROOT_BUILD_OPTION(pythia6 ON "Enable support for Pythia 6.x")
ROOT_BUILD_OPTION(pythia8 ON "Enable support for Pythia 8.x")
ROOT_BUILD_OPTION(qt5web OFF "Enable support for Qt5 web-based display (requires Qt5::WebEngine and Qt5::WebEngineWidgets)")
ROOT_BUILD_OPTION(qt6web OFF "Enable support for Qt6 web-based display (requires Qt6::WebEngineCore and Qt6::WebEngineWidgets)")
ROOT_BUILD_OPTION(r OFF "Enable support for R bindings (requires R, Rcpp, and RInside)")
ROOT_BUILD_OPTION(roofit ON "Build the advanced fitting package RooFit, and RooStats for statistical tests. If xml is available, also build HistFactory.")
ROOT_BUILD_OPTION(roofit_multiprocess OFF "Build RooFit::MultiProcess and multi-process RooFit::TestStatistics classes (requires ZeroMQ with zmq_ppoll and cppzmq).")
ROOT_BUILD_OPTION(roofit_hs3_ryml OFF "Try to find RapidYML on the system and use it for RooFit JSON/YAML convertes")
ROOT_BUILD_OPTION(webgui ON "Build Web-based UI components of ROOT (requires C++17 standard or higher)")
ROOT_BUILD_OPTION(root7 ON "Build ROOT 7 components of ROOT (requires C++17 standard or higher)")
ROOT_BUILD_OPTION(rpath ON "Link libraries with built-in RPATH (run-time search path)")
ROOT_BUILD_OPTION(runtime_cxxmodules ON "Enable runtime support for C++ modules")
ROOT_BUILD_OPTION(shadowpw OFF "Enable support for shadow passwords")
ROOT_BUILD_OPTION(shared ON "Use shared 3rd party libraries if possible")
ROOT_BUILD_OPTION(soversion OFF "Set version number in sonames (recommended)")
ROOT_BUILD_OPTION(sqlite ON "Enable support for SQLite")
ROOT_BUILD_OPTION(ssl ON "Enable support for SSL encryption via OpenSSL")
ROOT_BUILD_OPTION(tcmalloc OFF "Use tcmalloc memory allocator")
ROOT_BUILD_OPTION(tmva ON "Build TMVA multi variate analysis library")
ROOT_BUILD_OPTION(tmva-cpu ON "Build TMVA with CPU support for deep learning (requires BLAS)")
ROOT_BUILD_OPTION(tmva-gpu OFF "Build TMVA with GPU support for deep learning (requries CUDA)")
ROOT_BUILD_OPTION(tmva-sofie OFF "Build TMVA with support for sofie - fast inference code generation (requires protobuf 3)")
ROOT_BUILD_OPTION(tmva-pymva ON "Enable support for Python in TMVA (requires numpy)")
ROOT_BUILD_OPTION(tmva-rmva OFF "Enable support for R in TMVA")
ROOT_BUILD_OPTION(spectrum ON "Enable support for TSpectrum")
ROOT_BUILD_OPTION(unuran OFF "Enable support for UNURAN (package for generating non-uniform random numbers)")
ROOT_BUILD_OPTION(uring OFF "Enable support for io_uring (requires liburing and Linux kernel >= 5.1)")
ROOT_BUILD_OPTION(vc OFF "Enable support for Vc (SIMD Vector Classes for C++)")
ROOT_BUILD_OPTION(vdt ON "Enable support for VDT (fast and vectorisable mathematical functions)")
ROOT_BUILD_OPTION(veccore OFF "Enable support for VecCore SIMD abstraction library")
ROOT_BUILD_OPTION(vecgeom OFF "Enable support for VecGeom vectorized geometry library")
ROOT_BUILD_OPTION(win_broken_tests OFF "Enable broken tests on Windows")
ROOT_BUILD_OPTION(winrtdebug OFF "Link against the Windows debug runtime library")
ROOT_BUILD_OPTION(x11 ON "Enable support for X11/Xft")
ROOT_BUILD_OPTION(xml ON "Enable support for XML (requires libxml2)")
ROOT_BUILD_OPTION(xrootd ON "Enable support for XRootD file server and client")
ROOT_BUILD_OPTION(xproofd OFF "Enable LEGACY support for XProofD file server and client (requires XRootD v4 with private-devel)")

option(all "Enable all optional components by default" OFF)
option(clingtest "Enable cling tests (Note: that this makes llvm/clang symbols visible in libCling)" OFF)
option(fail-on-missing "Fail at configure time if a required package cannot be found" OFF)
option(gminimal "Enable only required options by default, but include X11" OFF)
option(minimal "Enable only required options by default" OFF)
option(rootbench "Build rootbench if rootbench exists in root or if it is a sibling directory." OFF)
option(roottest "Build roottest if roottest exists in root or if it is a sibling directory." OFF)
option(testing "Enable testing with CTest" OFF)
option(asan "Build ROOT with address sanitizer instrumentation" OFF)

set(gcctoolchain "" CACHE PATH "Set path to GCC toolchain used to build llvm/clang")

if(all AND minimal)
  message(FATAL_ERROR "The 'all' and 'minimal' options are mutually exclusive")
endif()

#--- Compression algorithms in ROOT-------------------------------------------------------------
set(compression_default "zlib" CACHE STRING "Default compression algorithm (zlib (default), lz4, zstd or lzma)")
string(TOLOWER "${compression_default}" compression_default)
if("${compression_default}" MATCHES "zlib|lz4|lzma|zstd")
  message(STATUS "ROOT default compression algorithm: ${compression_default}")
else()
  message(FATAL_ERROR "Unsupported compression algorithm: ${compression_default}\n"
    "Known values are zlib, lzma, lz4, zstd (case-insensitive).")
endif()

#--- The 'all' option swithes ON major options---------------------------------------------------
if(all)
 set(alien_defvalue ON)
 set(arrow_defvalue ON)
 set(asimage_defvalue ON)
 set(cefweb_defvalue ON)
 set(clad_defvalue ON)
 set(cuda_defvalue ON)
 set(dataframe_defvalue ON)
 set(test_distrdf_pyspark_defvalue ON)
<<<<<<< HEAD
=======
 set(test_distrdf_dask_defvalue ON)
>>>>>>> 54a757ac
 set(davix_defvalue ON)
 set(dcache_defvalue ON)
 set(fftw3_defvalue ON)
 set(fitsio_defvalue ON)
 set(fortran_defvalue ON)
 set(gdml_defvalue ON)
 set(gfal_defvalue ON)
 set(gviz_defvalue ON)
 set(http_defvalue ON)
 set(fcgi_defvalue ON)
 set(imt_defvalue ON)
 set(mathmore_defvalue ON)
 set(minuit2_defvalue ON)
 set(mlp_defvalue ON)
 set(monalisa_defvalue ON)
 set(mysql_defvalue ON)
 set(odbc_defvalue ON)
 set(opengl_defvalue ON)
 set(oracle_defvalue ON)
 set(pgsql_defvalue ON)
 set(pythia6_defvalue ON)
 set(pythia8_defvalue ON)
 set(pyroot_defvalue ON)
 set(qt5web_defvalue ON)
 set(r_defvalue ON)
 set(roofit_defvalue ON)
 set(roofit_multiprocess_defvalue ON)
 set(webgui_defvalue ON)
 set(root7_defvalue ON)
 set(shadowpw_defvalue ON)
 set(sqlite_defvalue ON)
 set(ssl_defvalue ON)
 set(tmva_defvalue ON)
 set(tmva-cpu_defvalue ON)
 set(tmva-gpu_defvalue ON)
 set(tmva-pymva_defvalue ON)
 set(tmva-rmva_defvalue ON)
 set(unuran_defvalue ON)
 set(vc_defvalue ON)
 set(vdt_defvalue ON)
 set(veccore_defvalue ON)
 set(vecgeom_defvalue ON)
 set(x11_defvalue ON)
 set(xml_defvalue ON)
 set(xrootd_defvalue ON)
 set(xproofd_defvalue OFF)
endif()

#--- The 'builtin_all' option swithes ON old the built in options-------------------------------
if(builtin_all)
  set(builtin_afterimage_defvalue ON)
  set(builtin_cfitsio_defvalue ON)
  set(builtin_clang_defvalue ON)
  set(builtin_cling_defvalue ON)
  set(builtin_cppzmq_defvalue ON)
  set(builtin_davix_defvalue ON)
  set(builtin_fftw3_defvalue ON)
  set(builtin_freetype_defvalue ON)
  set(builtin_ftgl_defvalue ON)
  set(builtin_gl2ps_defvalue ON)
  set(builtin_glew_defvalue ON)
  set(builtin_gsl_defvalue ON)
  set(builtin_llvm_defvalue ON)
  set(builtin_lz4_defvalue ON)
  set(builtin_lzma_defvalue ON)
  set(builtin_nlohmannjson_defvalue ON)
  set(builtin_openssl_defvalue ON)
  set(builtin_openui5_defvalue ON)
  set(builtin_pcre_defvalue ON)
  set(builtin_tbb_defvalue ON)
  set(builtin_unuran_defvalue ON)
  set(builtin_vc_defvalue ON)
  set(builtin_vdt_defvalue ON)
  set(builtin_veccore_defvalue ON)
  set(builtin_xrootd_defvalue ON)
  set(builtin_xxhash_defvalue ON)
  set(builtin_zeromq_defvalue ON)
  set(builtin_zlib_defvalue ON)
  set(builtin_zstd_defvalue ON)
endif()

#---Changes in defaults due to platform-------------------------------------------------------
if(WIN32)
  set(davix_defvalue OFF)
  set(pyroot_legacy_defvalue OFF)
  set(roofit_multiprocess_defvalue OFF)
  set(roottest_defvalue OFF)
  set(rpath_defvalue OFF)
  set(runtime_cxxmodules_defvalue OFF)
  set(testing_defvalue OFF)
  set(vdt_defvalue OFF)
  set(x11_defvalue OFF)
  set(xrootd_defvalue OFF)
  set(xproofd_defvalue OFF)
elseif(APPLE)
  set(cocoa_defvalue ON)
  set(x11_defvalue OFF)
endif()

# Pyroot requires python-dev package; force to OFF if it was not found
# PYTHONLIBS_FOUND is used for cmake < 3.12
if(NOT PYTHONLIBS_FOUND AND NOT Python3_Interpreter_Development_FOUND AND (NOT Python2_Interpreter_Development_FOUND OR "${Python2_VERSION}" VERSION_LESS "2.7"))
  set(pyroot_defvalue OFF)
  set(pyroot_legacy_defvalue OFF)
  set(tmva-pymva_defvalue OFF)
endif()

# Current limitations for modules:
#---Modules are disabled on aarch64 platform (due ODR violations)
if(CMAKE_SYSTEM_PROCESSOR MATCHES aarch64)
  set(runtime_cxxmodules_defvalue OFF)
endif()

# Disable RDataFrame on 32-bit UNIX platforms due to ROOT-9236
if(UNIX AND CMAKE_SIZEOF_VOID_P EQUAL 4)
    set(dataframe_defvalue OFF)
endif()

# MultiProcess is not possible on Windows, so fail if it is manually set:
if(roofit_multiprocess AND WIN32)
    message(FATAL_ERROR ">>> Option 'roofit_multiprocess' is not supported on Windows.")
endif()

#---Options depending of CMake Generator-------------------------------------------------------
if( CMAKE_GENERATOR STREQUAL Ninja)
   set(fortran_defvalue OFF)
endif()

#---Apply minimal or gminimal------------------------------------------------------------------
foreach(opt ${root_build_options})
  if(NOT opt MATCHES "builtin_llvm|builtin_clang|builtin_cling|shared")
    if(minimal)
      set(${opt}_defvalue OFF)
    elseif(gminimal AND NOT opt MATCHES "x11|cocoa")
      set(${opt}_defvalue OFF)
    endif()
  endif()
endforeach()

#---ROOT 7 requires C++17 standard or higher---------------------------------------------------
if(NOT CMAKE_CXX_STANDARD GREATER 14)
  set(root7_defvalue OFF)
endif()

#---webgui by default always build together with root7-----------------------------------------
set(webgui_defvalue ${root7_defvalue})

#---Enable asserts for Debug builds and for the dev mode---------------------------------------
<<<<<<< HEAD
if(CMAKE_BUILD_TYPE STREQUAL "Debug" OR dev)
=======
if(_BUILD_TYPE_UPPER STREQUAL DEBUG OR dev)
>>>>>>> 54a757ac
  set(asserts_defvalue ON)
endif()

#---Define at moment the options with the selected default values------------------------------
ROOT_APPLY_OPTIONS()

#---roottest option implies testing
if(roottest OR rootbench)
  set(testing ON CACHE BOOL "" FORCE)
endif()

if (builtin_cling)
  if (NOT builtin_clang OR NOT builtin_llvm)
    message(WARNING "No need to build internal llvm or clang. Consider turning builtin_clang=Off and builtin_llvm=Off")
  endif()
endif(builtin_cling)

if(root7)
  if(NOT CMAKE_CXX_STANDARD)
    set(CMAKE_CXX_STANDARD 17 CACHE STRING "C++17 standard used with root7")
    message(STATUS "Enabling C++17 for compilation of root7 components")
  elseif(NOT CMAKE_CXX_STANDARD GREATER 14)
    message(FATAL_ERROR ">>> At least C++17 standard required with root7, please enable it using CMake option: -DCMAKE_CXX_STANDARD=17")
  endif()
endif()

#---check if webgui can be built-------------------------------
if(webgui)
  if(NOT CMAKE_CXX_STANDARD GREATER 11)
    set(webgui OFF CACHE BOOL "(WebGUI requires at least C++14)" FORCE)
  elseif(NOT http)
    set(http ON CACHE BOOL "(Enabled since it's needed by webgui)" FORCE)
  endif()
endif()

#---Removed options------------------------------------------------------------
foreach(opt afdsmgrd afs bonjour castor chirp geocad glite globus hdfs ios
            krb5 ldap memstat qt qtgsi rfio ruby sapdb srp table python vmc)
  if(${opt})
    message(FATAL_ERROR ">>> Option '${opt}' is no longer supported in ROOT ${ROOT_VERSION}.")
  endif()
endforeach()

#---Deprecated options------------------------------------------------------------------------
foreach(opt alien)
  if(${opt})
    message(DEPRECATION ">>> Option '${opt}' is deprecated and will be removed in the next release of ROOT. Please contact root-dev@cern.ch should you still need it.")
  endif()
endforeach()

#---Replaced options--------------------------------------------------------------------------
if(python)
  message(STATUS ">>> INFO: 'python' option was removed. Instead, please check, that it was enabled a 'pyroot' option (by default it is ON).")
endif()

#---Avoid creating dependencies to 'non-standard' header files -------------------------------
include_regular_expression("^[^.]+$|[.]h$|[.]icc$|[.]hxx$|[.]hpp$")

#---Add Installation Variables------------------------------------------------------------------
include(RootInstallDirs)

#---RPATH options-------------------------------------------------------------------------------

set(CMAKE_SKIP_BUILD_RPATH FALSE)
set(CMAKE_BUILD_WITH_INSTALL_RPATH FALSE)

# add to RPATH any directories outside the project that are in the linker search path
set(CMAKE_INSTALL_RPATH_USE_LINK_PATH TRUE)

if(rpath)
  file(RELATIVE_PATH BINDIR_TO_LIBDIR "${CMAKE_INSTALL_FULL_BINDIR}" "${CMAKE_INSTALL_FULL_LIBDIR}")

  set(CMAKE_SKIP_RPATH FALSE)
  set(CMAKE_SKIP_INSTALL_RPATH FALSE)

  if(APPLE)
    set(CMAKE_MACOSX_RPATH TRUE)
    set(CMAKE_INSTALL_NAME_DIR "@rpath")
    set(CMAKE_INSTALL_RPATH "@loader_path/${BINDIR_TO_LIBDIR}")
  else()
    set(CMAKE_INSTALL_RPATH "$ORIGIN;$ORIGIN/${BINDIR_TO_LIBDIR}")
  endif()

  unset(BINDIR_TO_LIBDIR)
else()
  set(CMAKE_SKIP_INSTALL_RPATH TRUE)
endif()

#---deal with the DCMAKE_IGNORE_PATH------------------------------------------------------------
if(macos_native)
  if(APPLE)
    set(CMAKE_IGNORE_PATH)
    foreach(_prefix /sw /opt/local /usr/local /opt/homebrew) # Fink installs in /sw, and MacPort in /opt/local and Brew in /usr/local (x86-64) and /opt/homebrew (arm64)
      list(APPEND CMAKE_IGNORE_PATH ${_prefix}/bin ${_prefix}/include ${_prefix}/lib)
    endforeach()
    if(CMAKE_VERSION VERSION_GREATER 3.15)
      # Bug was reported on newer version of CMake on Mac OS X:
      # https://gitlab.kitware.com/cmake/cmake/-/issues/19662
      # https://github.com/microsoft/vcpkg/pull/7967
      set(builtin_glew_defvalue ON)
    endif()
  else()
    message(STATUS "Option 'macos_native' is only for MacOS systems. Ignoring it.")
  endif()
endif()

# Print message saying with which versions of Python are used to build
if(NOT Python3_Interpreter_Development_FOUND OR NOT Python2_Interpreter_Development_FOUND)
  message(STATUS "PyROOT will be built for version ${PYTHON_VERSION_STRING_Development_Main}")
elseif(Python3_Interpreter_Development_FOUND AND Python2_Interpreter_Development_FOUND)
  if(NOT pyroot_legacy)
    # In new PyROOT, if we found two Python versions we build for both
    message(STATUS "PyROOT will be built for versions ${PYTHON_VERSION_STRING_Development_Main} (Main) and ${PYTHON_VERSION_STRING_Development_Other}")
  elseif(pyroot)
    message(STATUS "PyROOT will be built for version ${PYTHON_VERSION_STRING_Development_Main}")
  endif()
endif()

#---distributed RDataFrame pyspark tests require both dataframe and pyroot----------------------------------
<<<<<<< HEAD
if(test_distrdf_pyspark AND (NOT dataframe OR NOT pyroot))

  message(STATUS "Running the tests for distributed RDataFrame with pyspark requires both RDataFrame and PyROOT to be enabled")
  message(STATUS "    Switching it OFF because either pyroot or dataframe option is disabled")
  message(STATUS "    pyroot is set to ${pyroot} and dataframe is set to ${dataframe}")
  set(test_distrdf_pyspark OFF CACHE BOOL "Disabled because either dataframe or pyroot were disabled" FORCE)
=======
if(test_distrdf_pyspark OR test_distrdf_dask)

  if(NOT dataframe OR NOT pyroot)
    message(STATUS "Running the tests for distributed RDataFrame requires both RDataFrame and PyROOT to be enabled")
    message(STATUS "    Switching OFF the tests because either pyroot or dataframe option is disabled")
    message(STATUS "    pyroot is set to ${pyroot} and dataframe is set to ${dataframe}")
    set(test_distrdf_pyspark OFF CACHE BOOL "Disabled because either dataframe or pyroot were disabled" FORCE)
    set(test_distrdf_dask OFF CACHE BOOL "Disabled because either dataframe or pyroot were disabled" FORCE)
  elseif(NOT PYTHON_VERSION_STRING_Development_Main VERSION_GREATER_EQUAL 3.7)
    message(STATUS "Distributed RDataFrame requires Python 3.7 and above.")
    message(STATUS "    The current Python version is ${PYTHON_VERSION_STRING_Development_Main}.")
    message(STATUS "    Setting options 'test_distrdf_*' to OFF.")
    set(test_distrdf_pyspark OFF CACHE BOOL "Disabled because Python version is less than minimum required 3.7" FORCE)
    set(test_distrdf_dask OFF CACHE BOOL "Disabled because Python version is less than minimum required 3.7" FORCE)
  endif()
>>>>>>> 54a757ac

endif()<|MERGE_RESOLUTION|>--- conflicted
+++ resolved
@@ -123,10 +123,7 @@
 ROOT_BUILD_OPTION(daos OFF "Enable RNTuple support for Intel DAOS")
 ROOT_BUILD_OPTION(dataframe ON "Enable ROOT RDataFrame")
 ROOT_BUILD_OPTION(test_distrdf_pyspark OFF "Enable distributed RDataFrame tests that use pyspark")
-<<<<<<< HEAD
-=======
 ROOT_BUILD_OPTION(test_distrdf_dask OFF "Enable distributed RDataFrame tests that use dask")
->>>>>>> 54a757ac
 ROOT_BUILD_OPTION(davix ON "Enable support for Davix (HTTP/WebDAV access)")
 ROOT_BUILD_OPTION(dcache OFF "Enable support for dCache (requires libdcap from DESY)")
 ROOT_BUILD_OPTION(dev OFF "Enable recommended developer compilation flags, reduce exposed includes")
@@ -233,10 +230,7 @@
  set(cuda_defvalue ON)
  set(dataframe_defvalue ON)
  set(test_distrdf_pyspark_defvalue ON)
-<<<<<<< HEAD
-=======
  set(test_distrdf_dask_defvalue ON)
->>>>>>> 54a757ac
  set(davix_defvalue ON)
  set(dcache_defvalue ON)
  set(fftw3_defvalue ON)
@@ -385,11 +379,7 @@
 set(webgui_defvalue ${root7_defvalue})
 
 #---Enable asserts for Debug builds and for the dev mode---------------------------------------
-<<<<<<< HEAD
-if(CMAKE_BUILD_TYPE STREQUAL "Debug" OR dev)
-=======
 if(_BUILD_TYPE_UPPER STREQUAL DEBUG OR dev)
->>>>>>> 54a757ac
   set(asserts_defvalue ON)
 endif()
 
@@ -509,14 +499,6 @@
 endif()
 
 #---distributed RDataFrame pyspark tests require both dataframe and pyroot----------------------------------
-<<<<<<< HEAD
-if(test_distrdf_pyspark AND (NOT dataframe OR NOT pyroot))
-
-  message(STATUS "Running the tests for distributed RDataFrame with pyspark requires both RDataFrame and PyROOT to be enabled")
-  message(STATUS "    Switching it OFF because either pyroot or dataframe option is disabled")
-  message(STATUS "    pyroot is set to ${pyroot} and dataframe is set to ${dataframe}")
-  set(test_distrdf_pyspark OFF CACHE BOOL "Disabled because either dataframe or pyroot were disabled" FORCE)
-=======
 if(test_distrdf_pyspark OR test_distrdf_dask)
 
   if(NOT dataframe OR NOT pyroot)
@@ -532,6 +514,5 @@
     set(test_distrdf_pyspark OFF CACHE BOOL "Disabled because Python version is less than minimum required 3.7" FORCE)
     set(test_distrdf_dask OFF CACHE BOOL "Disabled because Python version is less than minimum required 3.7" FORCE)
   endif()
->>>>>>> 54a757ac
 
 endif()