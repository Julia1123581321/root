############################################################################
# CMakeLists.txt file for building ROOT core/utils package
############################################################################

include_directories(${CMAKE_CURRENT_SOURCE_DIR}/src ${CMAKE_CURRENT_SOURCE_DIR}/../metautils/src ${LLVM_INCLUDE_DIRS} ${CLING_INCLUDE_DIRS})

ROOT_GLOB_SOURCES(sources ${CMAKE_CURRENT_SOURCE_DIR}/src/*.cxx)
list(REMOVE_ITEM sources
  ${CMAKE_CURRENT_SOURCE_DIR}/src/rootcling.cxx
  ${CMAKE_CURRENT_SOURCE_DIR}/src/rootclingTCling.cxx
  ${CMAKE_CURRENT_SOURCE_DIR}/src/rlibmap.cxx)

if(NOT MSVC)
  add_definitions(${CLING_CXXFLAGS} -Wno-shadow -Wno-unused-parameter)
else()
  set_source_files_properties(src/rootcling.cxx PROPERTIES COMPILE_FLAGS "-DNOMINMAX -D_XKEYCHECK_H")
endif()
CHECK_CXX_COMPILER_FLAG("-fno-rtti" CXX_HAS_fno_rtti)
if(CXX_HAS_fno_rtti)
  set_source_files_properties(src/rootcling.cxx PROPERTIES COMPILE_FLAGS "-fno-rtti")
endif()

ROOT_OBJECT_LIBRARY(RootclingUtils
  ${sources}
  ${CMAKE_SOURCE_DIR}/core/metautils/src/TMetaUtils.cxx
  ${CMAKE_SOURCE_DIR}/core/metautils/src/RStl.cxx
)

ROOT_EXECUTABLE(rootcling src/rootcling.cxx src/rootclingTCling.cxx
                          $<TARGET_OBJECTS:BaseTROOT>
                          $<TARGET_OBJECTS:MetaLLVM>
                          $<TARGET_OBJECTS:Clib>
                          $<TARGET_OBJECTS:MetaUtils>
                          $<TARGET_OBJECTS:RootclingUtils>
                          $<TARGET_OBJECTS:RIOObjs>
                          $<TARGET_OBJECTS:ThreadObjs>
                          $<TARGET_OBJECTS:Base>
                          $<TARGET_OBJECTS:Cont>
                          $<TARGET_OBJECTS:Lzma>
                          $<TARGET_OBJECTS:Zip>
                          $<TARGET_OBJECTS:Meta>
                          $<TARGET_OBJECTS:TextInput>
                          ${macosx_objects}
                          ${unix_objects}
                          ${winnt_objects}
                          LIBRARIES ${PCRE_LIBRARIES} ${LZMA_LIBRARIES} ${ZLIB_LIBRARIES}
                                    ${CLING_LIBRARIES} ${CMAKE_DL_LIBS} ${CMAKE_THREAD_LIBS_INIT}
                                    ${corelinklibs})

# The dependency on Cling was added to prevent Cling (libCling) and
# rootcling from being linked in parallel.
add_dependencies(rootcling CLING LLVMRES Cling)

ROOT_EXECUTABLE(rlibmap src/rlibmap.cxx)

if(WIN32)
  add_custom_command(TARGET rootcling POST_BUILD
                     COMMAND copy /y rootcling.exe rootcint.exe
                     COMMAND copy /y rootcling.exe genreflex.exe
                     WORKING_DIRECTORY ${CMAKE_RUNTIME_OUTPUT_DIRECTORY})
else()
  add_custom_command(TARGET rootcling POST_BUILD
                     COMMAND ln -f rootcling rootcint
                     COMMAND ln -f rootcling genreflex
                     WORKING_DIRECTORY ${CMAKE_RUNTIME_OUTPUT_DIRECTORY})
endif()
set_directory_properties(PROPERTIES ADDITIONAL_MAKE_CLEAN_FILES
                         "${CMAKE_RUNTIME_OUTPUT_DIRECTORY}/rootcint;${CMAKE_RUNTIME_OUTPUT_DIRECTORY}/genreflex;${CMAKE_RUNTIME_OUTPUT_DIRECTORY}/rlibmap")

if(CMAKE_HOST_UNIX)
  install(CODE "execute_process(COMMAND ln -f rootcling rootcint WORKING_DIRECTORY \$ENV{DESTDIR}\${CMAKE_INSTALL_PREFIX}/${CMAKE_INSTALL_BINDIR})" COMPONENT applications)
  install(CODE "execute_process(COMMAND ln -f rootcling genreflex WORKING_DIRECTORY \$ENV{DESTDIR}\${CMAKE_INSTALL_PREFIX}/${CMAKE_INSTALL_BINDIR})" COMPONENT applications)
else()
  install(PROGRAMS  ${CMAKE_RUNTIME_OUTPUT_DIRECTORY}/rootcint
                    ${CMAKE_RUNTIME_OUTPUT_DIRECTORY}/genreflex
                    ${CMAKE_RUNTIME_OUTPUT_DIRECTORY}/rlibmap
                    DESTINATION ${CMAKE_INSTALL_BINDIR} COMPONENT applications)
endif()

configure_file(src/rootcling.cxx src/rootcling_tmp.cxx @ONLY)

if(WIN32)
  set_source_files_properties(src/rootcling_tmp.cxx PROPERTIES COMPILE_FLAGS "-D_WIN32 -DNOMINMAX -DROOT_STAGE1_BUILD")
else()
  if(CXX_HAS_fno_rtti)
    set_source_files_properties(src/rootcling_tmp.cxx PROPERTIES COMPILE_FLAGS "-DROOT_STAGE1_BUILD -fno-rtti")
  else()
    set_source_files_properties(src/rootcling_tmp.cxx PROPERTIES COMPILE_FLAGS "-DROOT_STAGE1_BUILD")
  endif()
endif()

<<<<<<< HEAD
ROOT_EXECUTABLE(rootcling_tmp src/LinkdefReader.cxx src/DictSelectionReader.cxx
                              src/TModuleGenerator.cxx src/rootcling_tmp.cxx
                              ${CMAKE_SOURCE_DIR}/core/metautils/src/TMetaUtils.cxx
=======
ROOT_EXECUTABLE(rootcling_tmp ${CMAKE_CURRENT_BINARY_DIR}/rootcling_tmp.cxx
>>>>>>> b4158656
                              $<TARGET_OBJECTS:Clib>
                              $<TARGET_OBJECTS:MetaUtils>
                              $<TARGET_OBJECTS:RootclingUtils>
                              LIBRARIES ${CLING_LIBRARIES}  ${CMAKE_DL_LIBS} ${CMAKE_THREAD_LIBS_INIT}
                              NOINSTALL)
set_target_properties(rootcling_tmp PROPERTIES RUNTIME_OUTPUT_DIRECTORY src)
add_dependencies(rootcling_tmp CLING LLVMRES)
set_source_files_properties(src/LinkdefReader.cxx PROPERTIES COMPILE_FLAGS -fno-rtti)
set_source_files_properties(src/TModuleGenerator.cxx PROPERTIES COMPILE_FLAGS -fno-rtti)
set_source_files_properties(src/rootclingTCling.cxx PROPERTIES COMPILE_FLAGS -I${CMAKE_SOURCE_DIR}/core/meta/src)

#---Deal with LLVM resource here----------------------------------------------
set(copy_commands COMMAND ${CMAKE_COMMAND} -E copy ${CMAKE_BINARY_DIR}/interpreter/llvm/src/include/llvm/Config/llvm-config.h
                                        ${CMAKE_BINARY_DIR}/etc/cling/llvm/Config/llvm-config.h)
set(files_to_copy ${CMAKE_BINARY_DIR}/interpreter/llvm/src/include/llvm/Config/llvm-config.h)

install(DIRECTORY ${CMAKE_BINARY_DIR}/etc/cling/llvm/Config DESTINATION ${CMAKE_INSTALL_SYSCONFDIR}/cling/llvm)
install(DIRECTORY ${CMAKE_BINARY_DIR}/etc/cling/lib/clang/${LLVM_VERSION}/include/
        DESTINATION ${CMAKE_INSTALL_SYSCONFDIR}/cling/lib/clang/${LLVM_VERSION}/include USE_SOURCE_PERMISSIONS)


#---Install a bunch of files to /etc/cling------------------------------------
set(clinginclude    ${CMAKE_SOURCE_DIR}/interpreter/cling/include)
set(llvminclude     ${CMAKE_SOURCE_DIR}/interpreter/llvm/src/include)
set(llvminclude-bin ${CMAKE_BINARY_DIR}/interpreter/llvm/src/include)

foreach(file  Interpreter/DynamicExprInfo.h
              Interpreter/DynamicLookupRuntimeUniverse.h
              Interpreter/DynamicLookupLifetimeHandler.h
              Interpreter/Interpreter.h
              Interpreter/InvocationOptions.h
              Interpreter/Exception.h
              Interpreter/RuntimePrintValue.h
              Interpreter/RuntimeUniverse.h
              Interpreter/Value.h)
  get_filename_component(path ${file} PATH)
  list(APPEND copy_commands COMMAND ${CMAKE_COMMAND} -E copy ${clinginclude}/cling/${file} ${CMAKE_BINARY_DIR}/etc/cling/${file})
  list(APPEND files_to_copy ${clinginclude}/cling/${file})
  set_property(GLOBAL APPEND PROPERTY CLINGETCPCH etc/cling/${file})
  install(FILES ${clinginclude}/cling/${file} DESTINATION ${CMAKE_INSTALL_SYSCONFDIR}/cling/${path})
endforeach()

foreach(file  multimap  multiset)
  list(APPEND copy_commands COMMAND ${CMAKE_COMMAND} -E copy ${CMAKE_SOURCE_DIR}/interpreter/cling/include/cling/cint/${file} ${CMAKE_BINARY_DIR}/etc/cling/cint/${file})
  list(APPEND files_to_copy ${CMAKE_SOURCE_DIR}/interpreter/cling/include/cling/cint/${file})
  install(FILES ${CMAKE_SOURCE_DIR}/interpreter/cling/include/cling/cint/${file} DESTINATION ${CMAKE_INSTALL_SYSCONFDIR}/cling/cint)
endforeach()

# These headers do not have complete include guards on all platforms we
# support. This means that the PCH cannot provide their representation at
# runtime and clang will hit disk, triggering a possible incompatibility
# of that file in build-time versus run-time (different length etc).
# Capture their build-time version here, and inject it into runtime.
foreach(file wchar.h bits/stat.h bits/time.h)
  if(EXISTS /usr/include/${file})
    list(APPEND copy_commands COMMAND ${CMAKE_COMMAND} -E copy /usr/include/${file} ${CMAKE_BINARY_DIR}/etc/cling/lib/clang/${LLVM_VERSION}/include/${file})
  endif()
endforeach()

foreach( file llvm/ADT/IntrusiveRefCntPtr.h
              llvm/ADT/StringRef.h
              llvm/ADT/SmallVector.h
              llvm/ADT/iterator_range.h
              llvm/Config/llvm-config.h
              llvm/Support/AlignOf.h
              llvm/Support/Allocator.h
              llvm/Support/Casting.h
              llvm/Support/Compiler.h
              llvm/Support/DataTypes.h
              llvm/Support/MathExtras.h
              llvm/Support/Memory.h
              llvm/Support/SwapByteOrder.h
              llvm/Support/type_traits.h )
  get_filename_component(path ${file} PATH)
  if(EXISTS ${llvminclude}/${file})
    list(APPEND copy_commands COMMAND ${CMAKE_COMMAND} -E copy ${llvminclude}/${file} ${CMAKE_BINARY_DIR}/etc/cling/${file})
    list(APPEND files_to_copy ${llvminclude}/${file})
    install(FILES ${llvminclude}/${file} DESTINATION ${CMAKE_INSTALL_SYSCONFDIR}/cling/${path})
  else()
    list(APPEND copy_commands COMMAND ${CMAKE_COMMAND} -E copy ${llvminclude-bin}/${file} ${CMAKE_BINARY_DIR}/etc/cling/${file})
    list(APPEND files_to_copy ${llvminclude-bin}/${file})
    install(FILES ${llvminclude-bin}/${file} DESTINATION ${CMAKE_INSTALL_SYSCONFDIR}/cling/${path})
  endif()
  set_property(GLOBAL APPEND PROPERTY CLINGETCPCH etc/cling/${file})
endforeach()

set(stamp_file ${CMAKE_BINARY_DIR}${CMAKE_FILES_DIRECTORY}/LLVMRES.stamp)
add_custom_command(OUTPUT ${stamp_file}
                   COMMAND ${CMAKE_COMMAND} -E make_directory ${CMAKE_BINARY_DIR}/etc/cling/lib/clang/${LLVM_VERSION}/include
                   COMMAND ${CMAKE_COMMAND} -E copy_directory
                                  ${CMAKE_BINARY_DIR}/interpreter/llvm/src/${CMAKE_CFG_INTDIR}/lib/clang/${LLVM_VERSION}/include
                                  ${CMAKE_BINARY_DIR}/etc/cling/lib/clang/${LLVM_VERSION}/include
                   COMMAND ${CMAKE_COMMAND} -E copy
                                  ${CMAKE_SOURCE_DIR}/interpreter/llvm/ROOT/assert.h
                                  ${CMAKE_BINARY_DIR}/etc/cling/lib/clang/${LLVM_VERSION}/include/assert.h
                   COMMAND ${CMAKE_COMMAND} -E copy
                                  ${CMAKE_SOURCE_DIR}/interpreter/llvm/ROOT/stdlib.h
                                  ${CMAKE_BINARY_DIR}/etc/cling/lib/clang/${LLVM_VERSION}/include/stdlib.h
                   COMMAND ${CMAKE_COMMAND} -E copy
                                  ${CMAKE_SOURCE_DIR}/interpreter/llvm/ROOT/unistd.h
                                  ${CMAKE_BINARY_DIR}/etc/cling/lib/clang/${LLVM_VERSION}/include/unistd.h
                   ${copy_commands}
                   COMMAND ${CMAKE_COMMAND} -E touch ${stamp_file}
                   DEPENDS ${files_to_copy}
                   COMMENT "Copying LLVM respurce and header files")
add_custom_target(LLVMRES DEPENDS ${stamp_file} CLING)


#---Trick to avoid building all dictionaties when CINT is changed-------------
add_custom_target(ROOTCINTTARGET DEPENDS rootcling rootcling_tmp LLVMRES)
<|MERGE_RESOLUTION|>--- conflicted
+++ resolved
@@ -89,13 +89,7 @@
   endif()
 endif()
 
-<<<<<<< HEAD
-ROOT_EXECUTABLE(rootcling_tmp src/LinkdefReader.cxx src/DictSelectionReader.cxx
-                              src/TModuleGenerator.cxx src/rootcling_tmp.cxx
-                              ${CMAKE_SOURCE_DIR}/core/metautils/src/TMetaUtils.cxx
-=======
-ROOT_EXECUTABLE(rootcling_tmp ${CMAKE_CURRENT_BINARY_DIR}/rootcling_tmp.cxx
->>>>>>> b4158656
+ROOT_EXECUTABLE(rootcling_tmp src/rootcling_tmp.cxx
                               $<TARGET_OBJECTS:Clib>
                               $<TARGET_OBJECTS:MetaUtils>
                               $<TARGET_OBJECTS:RootclingUtils>
