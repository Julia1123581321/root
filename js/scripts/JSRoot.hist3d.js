--- conflicted
+++ resolved
@@ -78,12 +78,8 @@
 
       if (pad && (first_time || !fp.zoomChangedInteractive()))
          if (Number.isFinite(pad.fTheta) && Number.isFinite(pad.fPhi) && ((pad.fTheta !== fp.camera_Theta) || (pad.fPhi !== fp.camera_Phi))) {
-<<<<<<< HEAD
-            max3d = 3*Math.max(fp.size_xy3d, fp.size_z3d);
-=======
             max3dx = 3*Math.max(fp.size_x3d, fp.size_z3d);
             max3dy = 3*Math.max(fp.size_y3d, fp.size_z3d);
->>>>>>> 54a757ac
             let phi = (-pad.fPhi-90)/180*Math.PI, theta = pad.fTheta/180*Math.PI;
 
             fp.camera_Phi = pad.fPhi;
@@ -1252,11 +1248,7 @@
 
          mesh.tooltip = function(intersect) {
             if (!Number.isInteger(intersect.faceIndex)) {
-<<<<<<< HEAD
-               console.error('faceIndex not provided, check three.js version', THREE.REVISION, 'expected r121');
-=======
                console.error(`faceIndex not provided, three.js version ${THREE.REVISION}, expected 127`);
->>>>>>> 54a757ac
                return null;
             }
 
@@ -2060,11 +2052,7 @@
 
        line.tooltip = function(intersect) {
           if (!Number.isInteger(intersect.index)) {
-<<<<<<< HEAD
-             console.error('segment index not provided, check three.js version', THREE.REVISION, 'expected r121');
-=======
              console.error(`segment index not provided, three.js version ${THREE.REVISION}, expected 127`);
->>>>>>> 54a757ac
              return null;
           }
 
@@ -2535,17 +2523,9 @@
       return pnts.createPoints({ color: this.getColor(histo.fMarkerColor), promise: true }).then(mesh => {
          main.toplevel.add(mesh);
 
-<<<<<<< HEAD
-      mesh.tooltip = function(intersect) {
-         if (!Number.isInteger(intersect.index)) {
-            console.error('intersect.index not provided, check three.js version', THREE.REVISION, 'expected r121');
-            return null;
-         }
-=======
          mesh.bins = bins;
          mesh.painter = this;
          mesh.tip_color = (histo.fMarkerColor===3) ? 0xFF0000 : 0x00FF00;
->>>>>>> 54a757ac
 
          mesh.tooltip = function(intersect) {
             if (!Number.isInteger(intersect.index)) {
@@ -2569,13 +2549,8 @@
             tip.color = this.tip_color;
             tip.opacity = 0.3;
 
-<<<<<<< HEAD
-         return tip;
-      };
-=======
             return tip;
          };
->>>>>>> 54a757ac
 
          return true;
       });
@@ -2845,11 +2820,7 @@
 
          combined_bins.tooltip = function(intersect) {
             if (!Number.isInteger(intersect.faceIndex)) {
-<<<<<<< HEAD
-               console.error('intersect.faceIndex not provided, check three.js version', THREE.REVISION, 'expected r121');
-=======
                console.error(`intersect.faceIndex not provided, three.js version ${THREE.REVISION}, expected 127`);
->>>>>>> 54a757ac
                return null;
             }
             let indx = Math.floor(intersect.faceIndex / this.bins_faces);
@@ -3209,56 +3180,7 @@
             ++cnt;
          }
          return cnt;
-<<<<<<< HEAD
-      }
-
-      function sqr(v) { return v*v; }
-
-      function graph2DTooltip(intersect) {
-         if (!Number.isInteger(intersect.index)) {
-            console.error('intersect.index not provided, check three.js version', THREE.REVISION, 'expected r121');
-            return null;
-         }
-
-         let indx = Math.floor(intersect.index / this.nvertex);
-         if ((indx<0) || (indx >= this.index.length)) return null;
-
-         indx = this.index[indx];
-
-         let p = this.painter,
-             grx = p.grx(this.graph.fX[indx]),
-             gry = p.gry(this.graph.fY[indx]),
-             grz = p.grz(this.graph.fZ[indx]);
-
-         if (this.check_next && indx+1<this.graph.fX.length) {
-            let d = intersect.point,
-                grx1 = p.grx(this.graph.fX[indx+1]),
-                gry1 = p.gry(this.graph.fY[indx+1]),
-                grz1 = p.grz(this.graph.fZ[indx+1]);
-            if (sqr(d.x-grx1)+sqr(d.y-gry1)+sqr(d.z-grz1) < sqr(d.x-grx)+sqr(d.y-gry)+sqr(d.z-grz)) {
-               grx = grx1; gry = gry1; grz = grz1; indx++;
-            }
-         }
-
-         return {
-            x1: grx - this.scale0,
-            x2: grx + this.scale0,
-            y1: gry - this.scale0,
-            y2: gry + this.scale0,
-            z1: grz - this.scale0,
-            z2: grz + this.scale0,
-            color: this.tip_color,
-            lines: [ this.tip_name,
-                     "pnt: " + indx,
-                     "x: " + p.axisAsText("x", this.graph.fX[indx]),
-                     "y: " + p.axisAsText("y", this.graph.fY[indx]),
-                     "z: " + p.axisAsText("z", this.graph.fZ[indx])
-                   ]
-         };
-      }
-=======
       };
->>>>>>> 54a757ac
 
       // try to define scale-down factor
       if ((JSROOT.settings.OptimizeDraw > 0) && !fp.webgl) {
@@ -3412,18 +3334,10 @@
                mesh.scale0 = 0.3*scale;
                mesh.index = index;
 
-<<<<<<< HEAD
-            mesh.graph = graph;
-            mesh.painter = fp;
-            mesh.tip_color = (graph.fMarkerColor === 3) ? 0xFF0000 : 0x00FF00;
-            mesh.scale0 = 0.3*scale;
-            mesh.index = index;
-=======
                mesh.tip_name = this.getObjectHint();
                mesh.tooltip = this.graph2DTooltip;
                fp.toplevel.add(mesh);
             });
->>>>>>> 54a757ac
 
             promises.push(pr);
          }
@@ -3517,39 +3431,6 @@
 
          fp.toplevel.add(mesh);
 
-<<<<<<< HEAD
-      mesh.tooltip = function(intersect) {
-         if (!Number.isInteger(intersect.index)) {
-            console.error('intersect.index not provided, check three.js version', THREE.REVISION, 'expected r102');
-            return null;
-         }
-         let indx = Math.floor(intersect.index / this.nvertex);
-         if ((indx<0) || (indx >= this.index.length)) return null;
-
-         indx = this.index[indx];
-
-         let p = this.painter,
-             grx = p.grx(this.poly.fP[indx]),
-             gry = p.gry(this.poly.fP[indx+1]),
-             grz = p.grz(this.poly.fP[indx+2]);
-
-         return  {
-            x1: grx - this.scale0,
-            x2: grx + this.scale0,
-            y1: gry - this.scale0,
-            y2: gry + this.scale0,
-            z1: grz - this.scale0,
-            z2: grz + this.scale0,
-            color: this.tip_color,
-            lines: [ this.tip_name,
-                     "pnt: " + indx/3,
-                     "x: " + p.axisAsText("x", this.poly.fP[indx]),
-                     "y: " + p.axisAsText("y", this.poly.fP[indx+1]),
-                     "z: " + p.axisAsText("z", this.poly.fP[indx+2])
-                   ]
-         };
-      };
-=======
          mesh.tooltip = function(intersect) {
             if (!Number.isInteger(intersect.index)) {
                console.error(`intersect.index not provided, three.js version ${THREE.REVISION}, expected 127`);
@@ -3557,7 +3438,6 @@
             }
             let indx = Math.floor(intersect.index / this.nvertex);
             if ((indx<0) || (indx >= this.index.length)) return null;
->>>>>>> 54a757ac
 
             indx = this.index[indx];
 
