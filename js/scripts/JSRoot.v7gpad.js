--- conflicted
+++ resolved
@@ -180,11 +180,7 @@
 
        if (typeof text_size == "string") text_size = parseFloat(text_size);
        if (!Number.isFinite(text_size) || (text_size <= 0)) text_size = 12;
-<<<<<<< HEAD
-       if (!fontScale) fontScale = this.getPadPainter().getPadHeight() || 10;
-=======
        if (!fontScale) fontScale = pp.getPadHeight() || 100;
->>>>>>> 54a757ac
 
        let handler = new JSROOT.FontHandler(null, text_size, fontScale, font_family, font_style, font_weight);
 
@@ -1276,16 +1272,6 @@
           pos  = pp.getCoordinate(drawable.fPos),
           len  = pp.getPadLength(drawable.fVertical, drawable.fLength),
           reverse = this.v7EvalAttr("reverse", false),
-<<<<<<< HEAD
-          min = drawable.fLabels ? 0 : drawable.fMin,
-          max = drawable.fLabels ? drawable.fLabels.length : drawable.fMax;
-
-      // in vertical direction axis drawn in negative direction
-      if (drawable.fVertical) len = -len;
-
-      let smin = this.v7EvalAttr("zoommin"),
-          smax = this.v7EvalAttr("zoommax");
-=======
           labels_len = drawable.fLabels.length,
           min = (labels_len > 0) ? 0 : this.v7EvalAttr("min", 0),
           max = (labels_len > 0) ? labels_len : this.v7EvalAttr("max", 100);
@@ -1295,7 +1281,6 @@
 
       let smin = this.v7EvalAttr("zoomMin"),
           smax = this.v7EvalAttr("zoomMax");
->>>>>>> 54a757ac
       if (smin === smax) {
          smin = min; smax = max;
       }
@@ -1387,11 +1372,7 @@
       if (arg === 'toggle') arg = this.log ? 0 : 10;
 
       arg = parseFloat(arg);
-<<<<<<< HEAD
-      if (Number.isFinite(arg)) this.changeAxisAttr(2, "log", arg);
-=======
       if (Number.isFinite(arg)) this.changeAxisAttr(2, "log", arg, "symlog", 0);
->>>>>>> 54a757ac
    }
 
    /** @summary Provide context menu for axis */
@@ -1418,23 +1399,11 @@
 
       if (!this.optionUnlab && this.labelsFont) {
          menu.add("sub:Labels");
-<<<<<<< HEAD
-         menu.addSizeMenu("offset", -0.05, 0.05, 0.01, this.labelsOffset/this.scaling_size, offset => {
-            this.changeAxisAttr(1, "labels_offset", offset);
-         });
-         menu.addRAttrTextItems(this.labelsFont, { noangle: 1, noalign: 1 }, change => {
-            this.changeAxisAttr(1, "labels_" + change.name, change.value);
-         });
-         menu.addchk(this.labelsFont.angle, "rotate", res => {
-            this.changeAxisAttr(1, "labels_angle", res ? 180 : 0);
-         });
-=======
          menu.addSizeMenu("offset", -0.05, 0.05, 0.01, this.labelsOffset/this.scaling_size,
                          offset => this.changeAxisAttr(1, "labels_offset", offset));
          menu.addRAttrTextItems(this.labelsFont, { noangle: 1, noalign: 1 },
                change => this.changeAxisAttr(1, "labels_" + change.name, change.value));
          menu.addchk(this.labelsFont.angle, "rotate", res => this.changeAxisAttr(1, "labels_angle", res ? 180 : 0));
->>>>>>> 54a757ac
          menu.add("endsub:");
       }
 
@@ -1900,16 +1869,11 @@
 
       let draw_horiz = this.swap_xy ? this.y_handle : this.x_handle,
           draw_vertical = this.swap_xy ? this.x_handle : this.y_handle,
-<<<<<<< HEAD
-          pp = this.getPadPainter(),
-          disable_axis_draw = (pp && pp._fast_drawing) ? true : false;
-=======
           pp = this.getPadPainter(), draw_promise;
 
       if (pp && pp._fast_drawing) {
          draw_promise = Promise.resolve(true);
       } else if (this.v6axes) {
->>>>>>> 54a757ac
 
          // in v7 ticksx/y values shifted by 1 relative to v6
          // In v7 ticksx==0 means no ticks, ticksx==1 equivalent to ==0 in v6
@@ -2592,8 +2556,6 @@
       menu.add("separator");
 
       menu.addchk(this.isTooltipAllowed(), "Show tooltips", () => this.setTooltipAllowed("toggle"));
-<<<<<<< HEAD
-=======
 
       if (this.x_handle)
          menu.addchk(this.x_handle.draw_grid, "Grid x", flag => this.changeFrameAttr("gridX", flag));
@@ -2620,7 +2582,6 @@
          menu.add("endsub:");
        }
 
->>>>>>> 54a757ac
       menu.addAttributesMenu(this, alone ? "" : "Frame ");
       menu.add("separator");
       menu.add("Save as frame.png", () => this.getPadPainter().saveAs("png", 'frame', 'frame.png'));
