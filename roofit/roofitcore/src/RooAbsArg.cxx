--- conflicted
+++ resolved
@@ -93,10 +93,6 @@
 #include "RooResolutionModel.h"
 #include "RooVectorDataStore.h"
 #include "RooTreeDataStore.h"
-<<<<<<< HEAD
-#include "ROOT/RMakeUnique.hxx"
-=======
->>>>>>> 54a757ac
 #include "RooHelpers.h"
 
 #include <algorithm>
@@ -656,7 +652,6 @@
 /// supplied argset. The caller of this function is responsible
 /// for deleting the returned argset. The complement of this function
 /// is getObservables().
-<<<<<<< HEAD
 
 RooArgSet* RooAbsArg::getParameters(const RooArgSet* observables, bool stripDisconnected) const {
   auto * outputSet = new RooArgSet;
@@ -665,16 +660,6 @@
 }
 
 
-=======
-
-RooArgSet* RooAbsArg::getParameters(const RooArgSet* observables, bool stripDisconnected) const {
-  auto * outputSet = new RooArgSet;
-  getParameters(observables, *outputSet, stripDisconnected);
-  return outputSet;
-}
-
-
->>>>>>> 54a757ac
 ////////////////////////////////////////////////////////////////////////////////
 /// Fills a list with leaf nodes in the arg tree starting with
 /// ourself as top node that don't match any of the names the args in the
@@ -690,13 +675,8 @@
 
    // Check for cached parameter set
    if (_myws) {
-<<<<<<< HEAD
-      RooNameSet nsetObs(observables ? *observables : RooArgSet());
-      const RooArgSet *paramSet = _myws->set(Form("CACHE_PARAMS_OF_PDF_%s_FOR_OBS_%s", GetName(), nsetObs.content()));
-=======
       auto nsetObs = getColonSeparatedNameString(observables ? *observables : RooArgSet());
       const RooArgSet *paramSet = _myws->set(Form("CACHE_PARAMS_OF_PDF_%s_FOR_OBS_%s", GetName(), nsetObs.c_str()));
->>>>>>> 54a757ac
       if (paramSet) {
          outputSet.add(*paramSet);
          return false;
@@ -706,17 +686,6 @@
    outputSet.clear();
    outputSet.setName("parameters");
 
-<<<<<<< HEAD
-   addParameters(outputSet, observables, stripDisconnected);
-
-   outputSet.sort();
-
-   // Cache parameter set
-   if (_myws && outputSet.getSize() > 10) {
-      RooNameSet nsetObs(observables ? *observables : RooArgSet());
-      _myws->defineSetInternal(Form("CACHE_PARAMS_OF_PDF_%s_FOR_OBS_%s", GetName(), nsetObs.content()), outputSet);
-      // cout << " caching parameters in workspace for pdf " << IsA()->GetName() << "::" << GetName() << endl ;
-=======
    RooArgList tempList;
    // reserve all memory needed in one go
    tempList.reserve(getParametersSizeEstimate(observables));
@@ -733,7 +702,6 @@
    if (_myws && outputSet.size() > 10) {
       auto nsetObs = getColonSeparatedNameString(observables ? *observables : RooArgSet());
       _myws->defineSetInternal(Form("CACHE_PARAMS_OF_PDF_%s_FOR_OBS_%s", GetName(), nsetObs.c_str()), outputSet);
->>>>>>> 54a757ac
    }
 
    return false;
@@ -781,11 +749,7 @@
 /// \param[in] valueOnly If this parameter is true, we only match leafs that
 ///                      depend on the value of any arg in `dataList`.
 
-<<<<<<< HEAD
-bool RooAbsArg::getObservables(const RooArgSet* dataList, RooArgSet& outputSet, bool valueOnly) const
-=======
 bool RooAbsArg::getObservables(const RooAbsCollection* dataList, RooArgSet& outputSet, bool valueOnly) const
->>>>>>> 54a757ac
 {
   outputSet.clear();
   outputSet.setName("dependents");
