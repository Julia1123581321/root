/*****************************************************************************
 * Project: RooFit                                                           *
 * Package: RooFitCore                                                       *
 * @(#)root/roofitcore:$Id$
 * Authors:                                                                  *
 *   WV, Wouter Verkerke, UC Santa Barbara, verkerke@slac.stanford.edu       *
 *   DK, David Kirkby,    UC Irvine,         dkirkby@uci.edu                 *
 *                                                                           *
 * Copyright (c) 2000-2005, Regents of the University of California          *
 *                          and Stanford University. All rights reserved.    *
 *                                                                           *
 * Redistribution and use in source and binary forms,                        *
 * with or without modification, are permitted according to the terms        *
 * listed in LICENSE (http://roofit.sourceforge.net/license.txt)             *
 *****************************************************************************/

//////////////////////////////////////////////////////////////////////////////
/** \class RooAddPdf
    \ingroup Roofitcore

RooAddPdf is an efficient implementation of a sum of PDFs of the form

\f[
 \sum_{i=1}^{n} c_i \cdot \mathrm{PDF}_i
\f]

or
\f[
 c_1\cdot\mathrm{PDF}_1 + c_2\cdot\mathrm{PDF}_2 \; + \; ... \; + \; \left( 1-\sum_{i=1}^{n-1}c_i \right) \cdot \mathrm{PDF}_n
\f]

The first form is for extended likelihood fits, where the
expected number of events is \f$ \sum_i c_i \f$. The coefficients \f$ c_i \f$
can either be explicitly provided, or, if all components support
extended likelihood fits, they can be calculated from the contribution
of each PDF to the total expected number of events.

In the second form, the sum of the coefficients is required to be 1 or less,
and the coefficient of the last PDF is calculated automatically from the condition
that the sum of all coefficients has to be 1.

### Recursive coefficients
It is also possible to parameterise the coefficients recursively

\f[
 \sum_{i=1}^n c_i \prod_{j=1}^{i-1} \left[ (1-c_j) \right] \cdot \mathrm{PDF}_i \\
 = c_1 \cdot \mathrm{PDF}_1 + (1-c_1)\, c_2 \cdot \mathrm{PDF}_2 + \ldots + (1-c_1)\ldots(1-c_{n-1}) \cdot 1 \cdot \mathrm{PDF}_n \\
\f]

In this form the sum of the coefficients is always less than 1.0
for all possible values of the individual coefficients between 0 and 1.
\note Don't pass the \f$ n^\mathrm{th} \f$ coefficient. It is always 1, since the normalisation condition removes one degree of freedom.

RooAddPdf relies on each component PDF to be normalized and will perform
no normalization other than calculating the proper last coefficient \f$ c_n \f$, if requested.
An (enforced) condition for this assumption is that each \f$ \mathrm{PDF}_i \f$ is independent of each \f$ c_i \f$.

## Difference between RooAddPdf / RooRealSumFunc / RooRealSumPdf
- RooAddPdf is a PDF of PDFs, *i.e.* its components need to be normalised and non-negative.
- RooRealSumPdf is a PDF of functions, *i.e.*, its components can be negative, but their sum cannot be. The normalisation
  is computed automatically, unless the PDF is extended (see above).
- RooRealSumFunc is a sum of functions. It is neither normalised, nor need it be positive.

*/

#include "RooAddPdf.h"

#include "RooAddGenContext.h"
#include "RooBatchCompute.h"
#include "RooDataSet.h"
#include "RooGlobalFunc.h"
#include "RooNaNPacker.h"
#include "RooRealProxy.h"
#include "RooRealVar.h"
#include "RooRealConstant.h"
#include "RooRealIntegral.h"
#include "RooRecursiveFraction.h"

#include "ROOT/RMakeUnique.hxx"

#include <algorithm>
#include <memory>
#include <sstream>
#include <set>

using namespace std;

ClassImp(RooAddPdf);


////////////////////////////////////////////////////////////////////////////////
/// Dummy constructor

RooAddPdf::RooAddPdf(const char *name, const char *title) :
  RooAbsPdf(name,title),
  _refCoefNorm("!refCoefNorm","Reference coefficient normalization set",this,false,false),
  _projCacheMgr(this,10),
  _pdfList("!pdfs","List of PDFs",this),
  _coefList("!coefficients","List of coefficients",this),
  _coefErrCount{_errorCount}
{
  TRACE_CREATE
}


void RooAddPdf::finalizeConstruction() {

  // Two pdfs with the same name are only allowed in the input list if they are
  // actually the same object.
  using PdfInfo = std::pair<std::string,RooAbsArg*>;
  std::set<PdfInfo> seen;
  for(auto const& pdf : _pdfList) {
    PdfInfo elem{pdf->GetName(), pdf};
    auto comp = [&](PdfInfo const& p){ return p.first == elem.first && p.second != elem.second; };
    auto found = std::find_if(seen.begin(), seen.end(), comp);
    if(found != seen.end()) {
      std::stringstream errorMsg;
      errorMsg << "RooAddPdf::RooAddPdf(" << GetName()
               << ") pdf list contains pdfs with duplicate name \"" << pdf->GetName() << "\"."
               << std::endl;
      coutE(InputArguments) << errorMsg.str();
      throw std::invalid_argument(errorMsg.str().c_str());
    }
    seen.insert(elem);
  }

  _coefCache.resize(_pdfList.size());
}


////////////////////////////////////////////////////////////////////////////////
/// Constructor with two PDFs and one coefficient

RooAddPdf::RooAddPdf(const char *name, const char *title,
		     RooAbsPdf& pdf1, RooAbsPdf& pdf2, RooAbsReal& coef1) :
  RooAddPdf(name, title)
{
  _pdfList.add(pdf1) ;
  _pdfList.add(pdf2) ;
  _coefList.add(coef1) ;

  finalizeConstruction();
}


////////////////////////////////////////////////////////////////////////////////
/// Generic constructor from list of PDFs and list of coefficients.
/// Each pdf list element (i) is paired with coefficient list element (i).
/// The number of coefficients must be either equal to the number of PDFs,
/// in which case extended MLL fitting is enabled, or be one less.
///
/// All PDFs must inherit from RooAbsPdf. All coefficients must inherit from RooAbsReal
///
/// If the recursiveFraction flag is true, the coefficients are interpreted as recursive
/// coefficients as explained in the class description.

RooAddPdf::RooAddPdf(const char *name, const char *title, const RooArgList& inPdfList, const RooArgList& inCoefList, bool recursiveFractions) :
  RooAddPdf(name,title)
{
  _recursive = recursiveFractions;

  if (inPdfList.size()>inCoefList.size()+1 || inPdfList.size()<inCoefList.size()) {
    std::stringstream errorMsg;
    errorMsg << "RooAddPdf::RooAddPdf(" << GetName()
			  << ") number of pdfs and coefficients inconsistent, must have Npdf=Ncoef or Npdf=Ncoef+1." << endl ;
    coutE(InputArguments) << errorMsg.str();
    throw std::invalid_argument(errorMsg.str().c_str());
  }

  if (recursiveFractions && inPdfList.size()!=inCoefList.size()+1) {
    std::stringstream errorMsg;
    errorMsg << "RooAddPdf::RooAddPdf(" << GetName()
			  << "): Recursive fractions option can only be used if Npdf=Ncoef+1." << endl;
    coutE(InputArguments) << errorMsg.str();
    throw std::invalid_argument(errorMsg.str());
  }

  // Constructor with N PDFs and N or N-1 coefs
  RooArgList partinCoefList ;

  bool first(true) ;

  for (auto i = 0u; i < inCoefList.size(); ++i) {
    auto coef = dynamic_cast<RooAbsReal*>(inCoefList.at(i));
    auto pdf  = dynamic_cast<RooAbsPdf*>(inPdfList.at(i));
    if (inPdfList.at(i) == nullptr) {
      std::stringstream errorMsg;
      errorMsg << "RooAddPdf::RooAddPdf(" << GetName()
			        << ") number of pdfs and coefficients inconsistent, must have Npdf=Ncoef or Npdf=Ncoef+1" << endl ;
      coutE(InputArguments) << errorMsg.str();
      throw std::invalid_argument(errorMsg.str());
    }
    if (!coef) {
      std::stringstream errorMsg;
      errorMsg << "RooAddPdf::RooAddPdf(" << GetName() << ") coefficient " << (coef ? coef->GetName() : "") << " is not of type RooAbsReal, ignored" << endl ;
      coutE(InputArguments) << errorMsg.str();
      throw std::invalid_argument(errorMsg.str());
    }
    if (!pdf) {
      std::stringstream errorMsg;
      errorMsg << "RooAddPdf::RooAddPdf(" << GetName() << ") pdf " << (pdf ? pdf->GetName() : "") << " is not of type RooAbsPdf, ignored" << endl ;
      coutE(InputArguments) << errorMsg.str();
      throw std::invalid_argument(errorMsg.str());
    }
    _pdfList.add(*pdf) ;

    // Process recursive fraction mode separately
    if (recursiveFractions) {
      partinCoefList.add(*coef) ;
      if (first) {

        // The first fraction is the first plain fraction
        first = false ;
        _coefList.add(*coef) ;

      } else {

        // The i-th recursive fraction = (1-f1)*(1-f2)*...(fi) and is calculated from the list (f1,...,fi) by RooRecursiveFraction)
        RooAbsReal* rfrac = new RooRecursiveFraction(Form("%s_recursive_fraction_%s",GetName(),pdf->GetName()),"Recursive Fraction",partinCoefList) ;
        addOwnedComponents(*rfrac) ;
        _coefList.add(*rfrac) ;

      }

    } else {
      _coefList.add(*coef) ;
    }
  }

  if (inPdfList.size() == inCoefList.size() + 1) {
    auto pdf = dynamic_cast<RooAbsPdf*>(inPdfList.at(inCoefList.size()));

    if (!pdf) {
      coutE(InputArguments) << "RooAddPdf::RooAddPdf(" << GetName() << ") last argument " << inPdfList.at(inCoefList.size())->GetName() << " is not of type RooAbsPdf." << endl ;
      throw std::invalid_argument("Last argument for RooAddPdf is not a PDF.");
    }
    _pdfList.add(*pdf) ;

    // Process recursive fractions mode. Above, we verified that we don't have a last coefficient
    if (recursiveFractions) {

      // The last recursive fraction = (1-f1)*(1-f2)*...(1-fN) and is calculated from the list (f1,...,fN,1) by RooRecursiveFraction
      partinCoefList.add(RooFit::RooConst(1)) ;
      RooAbsReal* rfrac = new RooRecursiveFraction(Form("%s_recursive_fraction_%s",GetName(),pdf->GetName()),"Recursive Fraction",partinCoefList) ;
      addOwnedComponents(*rfrac) ;
      _coefList.add(*rfrac) ;

      // In recursive mode we always have Ncoef=Npdf, since we added it just above
      _haveLastCoef=true ;
    }

  } else {
    _haveLastCoef=true ;
  }

  finalizeConstruction();
}


////////////////////////////////////////////////////////////////////////////////
/// Generic constructor from list of extended PDFs. There are no coefficients as the expected
/// number of events from each components determine the relative weight of the PDFs.
///
/// All PDFs must inherit from RooAbsPdf.

RooAddPdf::RooAddPdf(const char *name, const char *title, const RooArgList& inPdfList) :
  RooAddPdf(name,title)
{
  _allExtendable = true;

  // Constructor with N PDFs
  for (const auto pdfArg : inPdfList) {
    auto pdf = dynamic_cast<const RooAbsPdf*>(pdfArg);

    if (!pdf) {
      coutE(InputArguments) << "RooAddPdf::RooAddPdf(" << GetName() << ") pdf " << (pdf ? pdf->GetName() : "") << " is not of type RooAbsPdf, ignored" << endl ;
      continue ;
    }
    if (!pdf->canBeExtended()) {
      coutE(InputArguments) << "RooAddPdf::RooAddPdf(" << GetName() << ") pdf " << pdf->GetName() << " is not extendable, ignored" << endl ;
      continue ;
    }
    _pdfList.add(*pdf) ;
  }

  finalizeConstruction();
}


////////////////////////////////////////////////////////////////////////////////
/// Copy constructor

RooAddPdf::RooAddPdf(const RooAddPdf& other, const char* name) :
  RooAbsPdf(other,name),
  _refCoefNorm("!refCoefNorm",this,other._refCoefNorm),
  _refCoefRangeName((TNamed*)other._refCoefRangeName),
  _projectCoefs(other._projectCoefs),
  _projCacheMgr(other._projCacheMgr,this),
  _codeReg(other._codeReg),
  _pdfList("!pdfs",this,other._pdfList),
  _coefList("!coefficients",this,other._coefList),
  _haveLastCoef(other._haveLastCoef),
  _allExtendable(other._allExtendable),
  _recursive(other._recursive)
{
  _coefErrCount = _errorCount ;
  finalizeConstruction();
  TRACE_CREATE
}


////////////////////////////////////////////////////////////////////////////////
/// By default the interpretation of the fraction coefficients is
/// performed in the contextual choice of observables. This makes the
/// shape of the p.d.f explicitly dependent on the choice of
/// observables. This method instructs RooAddPdf to freeze the
/// interpretation of the coefficients to be done in the given set of
/// observables. If frozen, fractions are automatically transformed
/// from the reference normalization set to the contextual normalization
/// set by ratios of integrals.

void RooAddPdf::fixCoefNormalization(const RooArgSet& refCoefNorm)
{
  if (refCoefNorm.empty()) {
    _projectCoefs = false ;
    return ;
  }
  _projectCoefs = true ;

  _refCoefNorm.removeAll() ;
  _refCoefNorm.add(refCoefNorm) ;

  _projCacheMgr.reset() ;
}



////////////////////////////////////////////////////////////////////////////////
/// By default, fraction coefficients are assumed to refer to the default
/// fit range. This makes the shape of a RooAddPdf
/// explicitly dependent on the range of the observables. Calling this function
/// allows for a range-independent definition of the fractions, because it
/// ties all coefficients to the given
/// named range. If the normalisation range is different
/// from this reference range, the appropriate fraction coefficients
/// are automatically calculated from the reference fractions by
/// integrating over the ranges, and comparing these integrals.

void RooAddPdf::fixCoefRange(const char* rangeName)
{
  _refCoefRangeName = (TNamed*)RooNameReg::ptr(rangeName) ;
  if (_refCoefRangeName) _projectCoefs = true ;
}



////////////////////////////////////////////////////////////////////////////////
/// Retrieve cache element for the computation of the PDF normalisation.
/// \param[in] nset Current normalisation set (integration over these variables yields 1).
/// \param[in] iset Integration set. Variables to be integrated over (if integrations are performed).
/// \param[in] rangeName Reference range for the integrals.
///
/// If a cache element does not exist, create and fill it on the fly. The cache also contains
/// - Supplemental normalization terms (in case not all added p.d.f.s have the same observables)
/// - Projection integrals to calculate transformed fraction coefficients when a frozen reference frame is provided
/// - Projection integrals for similar transformations when a frozen reference range is provided.

RooAddPdf::CacheElem* RooAddPdf::getProjCache(const RooArgSet* nset, const RooArgSet* iset, const char* rangeName) const
{

  // Check if cache already exists
  CacheElem* cache = (CacheElem*) _projCacheMgr.getObj(nset,iset,0,rangeName) ;
  if (cache) {
    return cache ;
  }

  //Create new cache
  cache = new CacheElem ;

  // *** PART 1 : Create supplemental normalization list ***

  // Retrieve the combined set of dependents of this PDF ;
  auto fullDepList = std::unique_ptr<RooArgSet>{getObservables(nset)} ;
  if (iset) {
    fullDepList->remove(*iset,true,true) ;
  }

  // Fill with dummy unit RRVs for now
  for (std::size_t i = 0; i < _pdfList.size(); ++i) {
    auto pdf  = static_cast<const RooAbsPdf *>(_pdfList.at(i));
    auto coef = static_cast<const RooAbsReal*>(_coefList.at(i));

    // Start with full list of dependents
    RooArgSet supNSet(*fullDepList) ;

    // Remove PDF dependents
    if (auto pdfDeps = std::unique_ptr<RooArgSet>{pdf->getObservables(nset)}) {
      supNSet.remove(*pdfDeps,true,true) ;
    }

    // Remove coef dependents
    if (auto coefDeps = std::unique_ptr<RooArgSet>{coef ? coef->getObservables(nset) : nullptr}) {
      supNSet.remove(*coefDeps,true,true) ;
    }

    RooAbsReal* snorm ;
    auto name = std::string(GetName()) + "_" + pdf->GetName() + "_SupNorm";
    cache->_needSupNorm = false ;
    if (!supNSet.empty()) {
      snorm = new RooRealIntegral(name.c_str(),"Supplemental normalization integral",RooRealConstant::value(1.0),supNSet) ;
      cxcoutD(Caching) << "RooAddPdf " << GetName() << " making supplemental normalization set " << supNSet << " for pdf component " << pdf->GetName() << endl ;
      cache->_needSupNorm = true ;
    } else {
      snorm = new RooRealVar(name.c_str(),"Unit Supplemental normalization integral",1.0) ;
    }
    cache->_suppNormList.addOwned(*snorm) ;
  }

  if (_verboseEval>1) {
    cxcoutD(Caching) << "RooAddPdf::syncSuppNormList(" << GetName() << ") synching supplemental normalization list for norm" << (nset?*nset:RooArgSet()) << endl ;
    if dologD(Caching) {
      cache->_suppNormList.Print("v") ;
    }
  }


  // *** PART 2 : Create projection coefficients ***

//   cout << " this = " << this << " (" << GetName() << ")" << endl ;
//   cout << "projectCoefs = " << (_projectCoefs?"T":"F") << endl ;
//   cout << "_normRange.Length() = " << _normRange.Length() << endl ;

  // If no projections required stop here
  if (!_projectCoefs && !rangeName) {
    _projCacheMgr.setObj(nset,iset,cache,RooNameReg::ptr(rangeName)) ;
//     cout << " no projection required" << endl ;
    return cache ;
  }


//   cout << "calculating projection" << endl ;

  // Reduce iset/nset to actual dependents of this PDF
  auto nset2 = std::unique_ptr<RooArgSet>{nset ? getObservables(nset) : new RooArgSet()} ;
  cxcoutD(Caching) << "RooAddPdf(" << GetName() << ")::getPC nset = " << (nset?*nset:RooArgSet()) << " nset2 = " << *nset2 << endl ;

  if (nset2->empty() && !_refCoefNorm.empty()) {
    //cout << "WVE: evaluating RooAddPdf without normalization, but have reference normalization for coefficient definition" << endl ;

    nset2->add(_refCoefNorm) ;
    if (_refCoefRangeName) {
      rangeName = RooNameReg::str(_refCoefRangeName) ;
    }
  }


  // Check if requested transformation is not identity
  if (!nset2->equals(_refCoefNorm) || _refCoefRangeName !=0 || rangeName !=0 || _normRange.Length()>0) {

    cxcoutD(Caching) << "ALEX:     RooAddPdf::syncCoefProjList(" << GetName() << ") projecting coefficients from "
		   << *nset2 << (rangeName?":":"") << (rangeName?rangeName:"")
		   << " to "  << ((!_refCoefNorm.empty())?_refCoefNorm:*nset2) << (_refCoefRangeName?":":"") << (_refCoefRangeName?RooNameReg::str(_refCoefRangeName):"") << endl ;

    // Recalculate projection integrals of PDFs
    for (auto arg : _pdfList) {
      auto thePdf = static_cast<const RooAbsPdf*>(arg);

      // Calculate projection integral
      RooAbsReal* pdfProj ;
      if (!nset2->equals(_refCoefNorm)) {
	pdfProj = thePdf->createIntegral(*nset2,_refCoefNorm,_normRange.Length()>0?_normRange.Data():0) ;
	pdfProj->setOperMode(operMode()) ;
	cxcoutD(Caching) << "RooAddPdf(" << GetName() << ")::getPC nset2(" << *nset2 << ")!=_refCoefNorm(" << _refCoefNorm << ") --> pdfProj = " << pdfProj->GetName() << endl ;
      } else {
        auto name = std::string(GetName()) + "_" + thePdf->GetName() + "_ProjectNorm";
        pdfProj = new RooRealVar(name.c_str(),"Unit Projection normalization integral",1.0) ;
        cxcoutD(Caching) << "RooAddPdf(" << GetName() << ")::getPC nset2(" << *nset2 << ")==_refCoefNorm("
                         << _refCoefNorm << ") --> pdfProj = " << pdfProj->GetName() << std::endl;
      }

      cache->_projList.addOwned(*pdfProj) ;
      cxcoutD(Caching) << " RooAddPdf::syncCoefProjList(" << GetName() << ") PP = " << pdfProj->GetName() << endl ;

      // Calculation optional supplemental normalization term
      RooArgSet supNormSet(_refCoefNorm) ;
      auto deps = std::unique_ptr<RooArgSet>{thePdf->getParameters(RooArgSet())} ;
      supNormSet.remove(*deps,true,true) ;

      RooAbsReal* snorm ;
      auto name = std::string(GetName()) + "_" + thePdf->GetName() + "_ProjSupNorm";
      if (!supNormSet.empty() && !nset2->equals(_refCoefNorm) ) {
        snorm = new RooRealIntegral(name.c_str(),"Projection Supplemental normalization integral",
                                    RooRealConstant::value(1.0),supNormSet) ;
      } else {
        snorm = new RooRealVar(name.c_str(),"Unit Projection Supplemental normalization integral",1.0) ;
      }
      cxcoutD(Caching) << " RooAddPdf::syncCoefProjList(" << GetName() << ") SN = " << snorm->GetName() << endl ;
      cache->_suppProjList.addOwned(*snorm) ;

      // Calculate reference range adjusted projection integral
      RooAbsReal* rangeProj1 ;

   //    cout << "ALEX >>>> RooAddPdf(" << GetName() << ")::getPC _refCoefRangeName WVE = "
// 	   <<(_refCoefRangeName?":":"") << (_refCoefRangeName?RooNameReg::str(_refCoefRangeName):"")
// 	   <<" _refCoefRangeName AK = "  << (_refCoefRangeName?_refCoefRangeName->GetName():"")
// 	   << " && _refCoefNorm" << _refCoefNorm << " with size = _refCoefNorm.size() " << _refCoefNorm.size() << endl ;

      // Check if _refCoefRangeName is identical to default range for all observables,
      // If so, substitute by unit integral

      // ----------
      auto tmpObs = std::unique_ptr<RooArgSet>{thePdf->getObservables(_refCoefNorm)} ;
      bool allIdent = true ;
      for (auto const& obsArg : *tmpObs) {
	RooRealVar* rvarg = dynamic_cast<RooRealVar*>(obsArg) ;
	if (rvarg) {
	  if (rvarg->getMin(RooNameReg::str(_refCoefRangeName))!=rvarg->getMin() ||
	      rvarg->getMax(RooNameReg::str(_refCoefRangeName))!=rvarg->getMax()) {
	    allIdent=false ;
	  }
	}
      }
      // -------------

      if (_refCoefRangeName && !_refCoefNorm.empty() && !allIdent) {


	auto tmp = std::unique_ptr<RooArgSet>{thePdf->getObservables(_refCoefNorm)} ;
	rangeProj1 = thePdf->createIntegral(*tmp,*tmp,RooNameReg::str(_refCoefRangeName)) ;

	//rangeProj1->setOperMode(operMode()) ;

      } else {

	auto theName = std::string(GetName()) + "_" + thePdf->GetName() + "_RangeNorm1";
	rangeProj1 = new RooRealVar(theName.c_str(),"Unit range normalization integral",1.0) ;

      }
      cxcoutD(Caching) << " RooAddPdf::syncCoefProjList(" << GetName() << ") R1 = " << rangeProj1->GetName() << endl ;
      cache->_refRangeProjList.addOwned(*rangeProj1) ;


      // Calculate range adjusted projection integral
      RooAbsReal* rangeProj2 ;
      cxcoutD(Caching) << "RooAddPdf::syncCoefProjList(" << GetName() << ") rangename = " << (rangeName?rangeName:"<null>")
		       << " nset = " << (nset?*nset:RooArgSet()) << endl ;
      if (rangeName && !_refCoefNorm.empty()) {

	rangeProj2 = thePdf->createIntegral(_refCoefNorm,_refCoefNorm,rangeName) ;
	//rangeProj2->setOperMode(operMode()) ;

      } else if (_normRange.Length()>0) {

	auto tmp = std::unique_ptr<RooArgSet>{thePdf->getObservables(_refCoefNorm)} ;
	rangeProj2 = thePdf->createIntegral(*tmp,*tmp,_normRange.Data()) ;

      } else {

	auto theName = std::string(GetName()) + "_" + thePdf->GetName() + "_RangeNorm2";
	rangeProj2 = new RooRealVar(theName.c_str(),"Unit range normalization integral",1.0) ;

      }
      cxcoutD(Caching) << " RooAddPdf::syncCoefProjList(" << GetName() << ") R2 = " << rangeProj2->GetName() << endl ;
      cache->_rangeProjList.addOwned(*rangeProj2) ;

    }

  }

  _projCacheMgr.setObj(nset,iset,cache,RooNameReg::ptr(rangeName)) ;

  return cache ;
}


////////////////////////////////////////////////////////////////////////////////
/// Update the coefficient values in the given cache element: calculate new remainder
/// fraction, normalize fractions obtained from extended ML terms to unity, and
/// multiply the various range and dimensional corrections needed in the
/// current use context.

void RooAddPdf::updateCoefficients(CacheElem& cache, const RooArgSet* nset) const
{
  // Since this function updates the cache, it obviously needs write access:
  auto& myCoefCache = const_cast<std::vector<double>&>(_coefCache);
  myCoefCache.resize(_haveLastCoef ? _coefList.size() : _pdfList.size(), 0.);

  // Straight coefficients
  if (_allExtendable) {

    // coef[i] = expectedEvents[i] / SUM(expectedEvents)
    double coefSum(0) ;
    std::size_t i = 0;
    for (auto arg : _pdfList) {
      auto pdf = static_cast<RooAbsPdf*>(arg);
      myCoefCache[i] = pdf->expectedEvents(!_refCoefNorm.empty()?&_refCoefNorm:nset) ;
      coefSum += myCoefCache[i] ;
      i++ ;
    }

    if (coefSum==0.) {
      coutW(Eval) << "RooAddPdf::updateCoefCache(" << GetName() << ") WARNING: total number of expected events is 0" << endl ;
    } else {
      for (std::size_t j=0; j < _pdfList.size(); j++) {
        myCoefCache[j] /= coefSum ;
      }
    }

  } else {
    if (_haveLastCoef) {

      // coef[i] = coef[i] / SUM(coef)
      double coefSum(0) ;
      std::size_t i=0;
      for (auto coefArg : _coefList) {
        auto coef = static_cast<RooAbsReal*>(coefArg);
        myCoefCache[i] = coef->getVal(nset) ;
        coefSum += myCoefCache[i++];
      }
      if (coefSum==0.) {
        coutW(Eval) << "RooAddPdf::updateCoefCache(" << GetName() << ") WARNING: sum of coefficients is zero 0" << endl ;
      } else {
        const double invCoefSum = 1./coefSum;
        for (std::size_t j=0; j < _coefList.size(); j++) {
          myCoefCache[j] *= invCoefSum;
        }
      }
    } else {

      // coef[i] = coef[i] ; coef[n] = 1-SUM(coef[0...n-1])
      double lastCoef(1) ;
      std::size_t i=0;
      for (auto coefArg : _coefList) {
        auto coef = static_cast<RooAbsReal*>(coefArg);
        myCoefCache[i] = coef->getVal(nset) ;
        lastCoef -= myCoefCache[i++];
      }
      myCoefCache[_coefList.size()] = lastCoef ;

      // Treat coefficient degeneration
      const float coefDegen = lastCoef < 0. ? -lastCoef : (lastCoef > 1. ? lastCoef - 1. : 0.);
      if (coefDegen > 1.E-5) {
        myCoefCache[_coefList.size()] = RooNaNPacker::packFloatIntoNaN(100.f*coefDegen);

        std::stringstream msg;
        if (_coefErrCount-->0) {
          msg << "RooAddPdf::updateCoefCache(" << GetName()
              << " WARNING: sum of PDF coefficients not in range [0-1], value="
		      << 1-lastCoef ;
          if (_coefErrCount==0) {
            msg << " (no more will be printed)"  ;
          }
          coutW(Eval) << msg.str() << std::endl;
        }
      }
    }
  }


  // Stop here if not projection is required or needed
  if ((!_projectCoefs && _normRange.Length()==0) || cache._projList.empty()) {
    return ;
  }

  // Adjust coefficients for given projection
  double coefSum(0) ;
  {
    RooAbsReal::GlobalSelectComponentRAII compRAII(true);

    for (std::size_t i = 0; i < _pdfList.size(); i++) {

      RooAbsReal* pp = ((RooAbsReal*)cache._projList.at(i)) ;
      RooAbsReal* sn = ((RooAbsReal*)cache._suppProjList.at(i)) ;
      RooAbsReal* r1 = ((RooAbsReal*)cache._refRangeProjList.at(i)) ;
      RooAbsReal* r2 = ((RooAbsReal*)cache._rangeProjList.at(i)) ;

      double proj = pp->getVal()/sn->getVal()*(r2->getVal()/r1->getVal()) ;

      myCoefCache[i] *= proj ;
      coefSum += myCoefCache[i] ;
    }
  }


  if ((RooMsgService::_debugCount>0) && RooMsgService::instance().isActive(this,RooFit::Caching,RooFit::DEBUG)) {
    for (std::size_t i=0; i < _pdfList.size(); ++i) {
      ccoutD(Caching) << " ALEX:   POST-SYNC coef[" << i << "] = " << myCoefCache[i]
                      << " ( _coefCache[i]/coefSum = " << myCoefCache[i]*coefSum << "/" << coefSum << " ) "<< endl ;
    }
  }

  if (coefSum==0.) {
    coutE(Eval) << "RooAddPdf::updateCoefCache(" << GetName() << ") sum of coefficients is zero." << endl ;
  }

  for (std::size_t i=0; i < _pdfList.size(); i++) {
    myCoefCache[i] /= coefSum ;
  }

}

////////////////////////////////////////////////////////////////////////////////
/// Look up projection cache and per-PDF norm sets. If a PDF doesn't have a special
/// norm set, use the `defaultNorm`. If `defaultNorm == nullptr`, use the member
/// _normSet.
std::pair<const RooArgSet*, RooAddPdf::CacheElem*> RooAddPdf::getNormAndCache(const RooArgSet* defaultNorm) const {
  const RooArgSet* nset = defaultNorm ? defaultNorm : _normSet;

  // Treat empty normalization set and nullptr the same way.
  if(nset && nset->empty()) nset = nullptr;

  if (nset == nullptr) {
<<<<<<< HEAD
    if (_refCoefNorm.getSize()!=0) {
=======
    if (!_refCoefNorm.empty()) {
>>>>>>> 54a757ac
      nset = &_refCoefNorm ;
    }
  }

  // A RooAddPdf needs to have a normalization set defined, otherwise its
  // coefficient will not be uniquely defined. Its shape depends on the
  // normalization provided. Un-normalized calls to RooAddPdf can happen in
  // Roofit, when printing the pdf's or when computing integrals. In these case,
  // if the pdf has a normalization set previously defined (i.e. stored as a
  // datamember in _copyOfLastNormSet) it should use it by default when the pdf
  // is evaluated without passing a normalizations set (in pdf->getVal(nullptr) )
  // In the case of no pre-defined normalization set exists, a warning will be
  // produced, since the obtained value will be arbitrary. Note that to avoid
  // unnecessary warning messages, when calling RooAbsPdf::printValue or
  // RooAbsPdf::graphVizTree, the printing of the warning messages for the
  // RooFit::Eval topic is explicitly disabled.
  {
    // If nset is still nullptr, get the pointer to a copy of the last-used
    // normalization set.  It nset is not nullptr, check whether the copy of
    // the last-used normalization set needs an update.
    if(nset == nullptr) {
      nset = _copyOfLastNormSet.get();
<<<<<<< HEAD
    } else if(nset != _pointerToLastUsedNormSet) {
      _copyOfLastNormSet = std::make_unique<const RooArgSet>(*nset);
      _pointerToLastUsedNormSet = nset;
=======
    } else if(nset->uniqueId() != _idOfLastUsedNormSet) {
      _copyOfLastNormSet = std::make_unique<const RooArgSet>(*nset);
      _idOfLastUsedNormSet = nset->uniqueId();
>>>>>>> 54a757ac
    }

    // If nset is STILL nullptr, print a warning.
    if (nset == nullptr) {
       oocoutW(this, Eval) << "Evaluating RooAddPdf without a defined normalization set. This can lead to ambiguos "
          "coefficients definition and incorrect results."
                           << " Use RooAddPdf::fixCoefNormalization(nset) to provide a normalization set for "
          "defining uniquely RooAddPdf coefficients!"
                           << std::endl;
    }
  }


  CacheElem* cache = getProjCache(nset) ;
  updateCoefficients(*cache,nset) ;

  return {nset, cache};
}


////////////////////////////////////////////////////////////////////////////////
/// Calculate and return the current value

Double_t RooAddPdf::evaluate() const
{
  auto normAndCache = getNormAndCache();
  const RooArgSet* nset = normAndCache.first;
  CacheElem* cache = normAndCache.second;

  // Do running sum of coef/pdf pairs, calculate lastCoef.
  double value(0);

  for (unsigned int i=0; i < _pdfList.size(); ++i) {
    const auto& pdf = static_cast<RooAbsPdf&>(_pdfList[i]);
    double snormVal = 1.;
    if (cache->_needSupNorm) {
      snormVal = ((RooAbsReal*)cache->_suppNormList.at(i))->getVal();
    }

    double pdfVal = pdf.getVal(nset);
    if (pdf.isSelectedComp()) {
      value += pdfVal*_coefCache[i]/snormVal;
    }
  }

  return value;
}


////////////////////////////////////////////////////////////////////////////////
/// Compute addition of PDFs in batches.
void RooAddPdf::computeBatch(cudaStream_t* stream, double* output, size_t nEvents, RooBatchCompute::DataMap& dataMap) const
{
  RooBatchCompute::VarVector pdfs;
  RooBatchCompute::ArgVector coefs;
  CacheElem* cache = getNormAndCache().second;
  for (unsigned int pdfNo = 0; pdfNo < _pdfList.size(); ++pdfNo)
  {
    auto pdf = static_cast<RooAbsPdf*>(&_pdfList[pdfNo]);
    if (pdf->isSelectedComp())
    {
      pdfs.push_back(pdf);
      coefs.push_back(_coefCache[pdfNo] / (cache->_needSupNorm ?
        static_cast<RooAbsReal*>(cache->_suppNormList.at(pdfNo))->getVal() : 1) );
    }
  }
  auto dispatch = stream ? RooBatchCompute::dispatchCUDA : RooBatchCompute::dispatchCPU;
  dispatch->compute(stream, RooBatchCompute::AddPdf, output, nEvents, dataMap, pdfs, coefs);
}


////////////////////////////////////////////////////////////////////////////////
/// Reset error counter to given value, limiting the number
/// of future error messages for this pdf to 'resetValue'

void RooAddPdf::resetErrorCounters(Int_t resetValue)
{
  RooAbsPdf::resetErrorCounters(resetValue) ;
  _coefErrCount = resetValue ;
}



////////////////////////////////////////////////////////////////////////////////
/// Check if PDF is valid for given normalization set.
/// Coeffient and PDF must be non-overlapping, but pdf-coefficient
/// pairs may overlap each other

bool RooAddPdf::checkObservables(const RooArgSet* nset) const
{
  bool ret(false) ;

  // There may be fewer coefficients than PDFs.
  std::size_t end = std::min(_pdfList.size(), _coefList.size());
  for (std::size_t i = 0; i < end; ++i) {
    auto pdf  = static_cast<const RooAbsPdf *>(_pdfList.at(i));
    auto coef = static_cast<const RooAbsReal*>(_coefList.at(i));
    if (pdf->observableOverlaps(nset,*coef)) {
      coutE(InputArguments) << "RooAddPdf::checkObservables(" << GetName() << "): ERROR: coefficient " << coef->GetName()
			    << " and PDF " << pdf->GetName() << " have one or more dependents in common" << endl ;
      ret = true ;
    }
  }

  return ret ;
}


////////////////////////////////////////////////////////////////////////////////
/// Determine which part (if any) of given integral can be performed analytically.
/// If any analytical integration is possible, return integration scenario code
///
/// RooAddPdf queries each component PDF for its analytical integration capability of the requested
/// set ('allVars'). It finds the largest common set of variables that can be integrated
/// by all components. If such a set exists, it reconfirms that each component is capable of
/// analytically integrating the common set, and combines the components individual integration
/// codes into a single integration code valid for RooAddPdf.

Int_t RooAddPdf::getAnalyticalIntegralWN(RooArgSet& allVars, RooArgSet& analVars,
					 const RooArgSet* normSet, const char* rangeName) const
{

  RooArgSet allAnalVars(*std::unique_ptr<RooArgSet>{getObservables(allVars)}) ;

  Int_t n(0) ;

  // First iteration, determine what each component can integrate analytically
  for (const auto pdfArg : _pdfList) {
    auto pdf = static_cast<const RooAbsPdf *>(pdfArg);
    RooArgSet subAnalVars ;
    pdf->getAnalyticalIntegralWN(allVars,subAnalVars,normSet,rangeName) ;

    // Observables that cannot be integrated analytically by this component are dropped from the common list
    for (const auto arg : allVars) {
      if (!subAnalVars.find(arg->GetName()) && pdf->dependsOn(*arg)) {
        allAnalVars.remove(*arg,true,true) ;
      }
    }
    n++ ;
  }

  // If no observables can be integrated analytically, return code 0 here
  if (allAnalVars.empty()) {
    return 0 ;
  }


  // Now retrieve codes for integration over common set of analytically integrable observables for each component
  n=0 ;
  std::vector<Int_t> subCode(_pdfList.size());
  bool allOK(true) ;
  for (const auto arg : _pdfList) {
    auto pdf = static_cast<const RooAbsPdf *>(arg);
    RooArgSet subAnalVars ;
    auto allAnalVars2 = std::unique_ptr<RooArgSet>{pdf->getObservables(allAnalVars)} ;
    subCode[n] = pdf->getAnalyticalIntegralWN(*allAnalVars2,subAnalVars,normSet,rangeName) ;
    if (subCode[n]==0 && !allAnalVars2->empty()) {
      coutE(InputArguments) << "RooAddPdf::getAnalyticalIntegral(" << GetName() << ") WARNING: component PDF " << pdf->GetName()
			    << "   advertises inconsistent set of integrals (e.g. (X,Y) but not X or Y individually."
			    << "   Distributed analytical integration disabled. Please fix PDF" << endl ;
      allOK = false ;
    }
    n++ ;
  }
  if (!allOK) {
    return 0 ;
  }

  // Mare all analytically integrated observables as such
  analVars.add(allAnalVars) ;

  // Store set of variables analytically integrated
  RooArgSet* intSet = new RooArgSet(allAnalVars) ;
  Int_t masterCode = _codeReg.store(subCode,intSet)+1 ;

  return masterCode ;
}



////////////////////////////////////////////////////////////////////////////////
/// Return analytical integral defined by given scenario code

Double_t RooAddPdf::analyticalIntegralWN(Int_t code, const RooArgSet* normSet, const char* rangeName) const
{
  // WVE needs adaptation to handle new rangeName feature
  if (code==0) {
    return getVal(normSet) ;
  }

  // Retrieve analytical integration subCodes and set of observabels integrated over
  RooArgSet* intSet ;
  const std::vector<Int_t>& subCode = _codeReg.retrieve(code-1,intSet) ;
  if (subCode.empty()) {
    coutE(InputArguments) << "RooAddPdf::analyticalIntegral(" << GetName() << "): ERROR unrecognized integration code, " << code << endl ;
    assert(0) ;
  }

  cxcoutD(Caching) << "RooAddPdf::aiWN(" << GetName() << ") calling getProjCache with nset = " << (normSet?*normSet:RooArgSet()) << endl ;

  if ((normSet==0 || normSet->empty()) && !_refCoefNorm.empty()) {
//     cout << "WVE integration of RooAddPdf without normalization, but have reference set, using ref set for normalization" << endl ;
    normSet = &_refCoefNorm ;
  }

  CacheElem* cache = getProjCache(normSet,intSet,0) ; // WVE rangename here?
  updateCoefficients(*cache,normSet) ;

  // Calculate the current value of this object
  double value(0) ;

  // Do running sum of coef/pdf pairs, calculate lastCoef.
  double snormVal ;

  //cout << "ROP::aIWN updateCoefCache with rangeName = " << (rangeName?rangeName:"<null>") << endl ;
  RooArgList* snormSet = (!cache->_suppNormList.empty()) ? &cache->_suppNormList : nullptr ;
  for (std::size_t i = 0; i < _pdfList.size(); ++i ) {
    auto pdf = static_cast<const RooAbsPdf*>(_pdfList.at(i));

    if (_coefCache[i]) {
      snormVal = snormSet ? ((RooAbsReal*) cache->_suppNormList.at(i))->getVal() : 1.0 ;

      // WVE swap this?
      double val = pdf->analyticalIntegralWN(subCode[i],normSet,rangeName) ;
      if (pdf->isSelectedComp()) {
        value += val*_coefCache[i]/snormVal ;
      }
    }
  }

  return value ;
}



////////////////////////////////////////////////////////////////////////////////
/// Return the number of expected events, which is either the sum of all coefficients
/// or the sum of the components extended terms, multiplied with the fraction that
/// is in the current range w.r.t the reference range

Double_t RooAddPdf::expectedEvents(const RooArgSet* nset) const
{
  double expectedTotal{0.0};

  cxcoutD(Caching) << "RooAddPdf::expectedEvents(" << GetName() << ") calling getProjCache with nset = " << (nset?*nset:RooArgSet()) << endl ;
  CacheElem& cache = *getProjCache(nset) ;
  updateCoefficients(cache,nset) ;

  if (!cache._rangeProjList.empty()) {

    for (std::size_t i = 0; i < _pdfList.size(); ++i) {
      auto const& r1 = static_cast<RooAbsReal&>(cache._refRangeProjList[i]);
      auto const& r2 = static_cast<RooAbsReal&>(cache._rangeProjList[i]);
      double ncomp = _allExtendable ? static_cast<RooAbsPdf&>(_pdfList[i]).expectedEvents(nset)
                                    : static_cast<RooAbsReal&>(_coefList[i]).getVal(nset);
      expectedTotal += (r2.getVal()/r1.getVal()) * ncomp ;

    }

  } else {

    if (_allExtendable) {
      for(auto const& arg : _pdfList) {
        expectedTotal += static_cast<RooAbsPdf*>(arg)->expectedEvents(nset) ;
      }
    } else {
      for(auto const& arg : _coefList) {
        expectedTotal += static_cast<RooAbsReal*>(arg)->getVal(nset) ;
      }
    }

  }
  return expectedTotal ;
}



////////////////////////////////////////////////////////////////////////////////
/// Interface function used by test statistics to freeze choice of observables
/// for interpretation of fraction coefficients

void RooAddPdf::selectNormalization(const RooArgSet* depSet, bool force)
{

  if (!force && !_refCoefNorm.empty()) {
    return ;
  }

  if (!depSet) {
    fixCoefNormalization(RooArgSet()) ;
    return ;
  }

  fixCoefNormalization(*std::unique_ptr<RooArgSet>{getObservables(depSet)}) ;
}



////////////////////////////////////////////////////////////////////////////////
/// Interface function used by test statistics to freeze choice of range
/// for interpretation of fraction coefficients

void RooAddPdf::selectNormalizationRange(const char* rangeName, bool force)
{
  if (!force && _refCoefRangeName) {
    return ;
  }

  fixCoefRange(rangeName) ;
}



////////////////////////////////////////////////////////////////////////////////
/// Return specialized context to efficiently generate toy events from RooAddPdfs
/// return RooAbsPdf::genContext(vars,prototype,auxProto,verbose) ; // WVE DEBUG

RooAbsGenContext* RooAddPdf::genContext(const RooArgSet &vars, const RooDataSet *prototype,
					const RooArgSet* auxProto, bool verbose) const
{
  return new RooAddGenContext(*this,vars,prototype,auxProto,verbose) ;
}



////////////////////////////////////////////////////////////////////////////////
/// List all RooAbsArg derived contents in this cache element

RooArgList RooAddPdf::CacheElem::containedArgs(Action)
{
  RooArgList allNodes;
  allNodes.add(_projList) ;
  allNodes.add(_suppProjList) ;
  allNodes.add(_refRangeProjList) ;
  allNodes.add(_rangeProjList) ;

  return allNodes ;
}



////////////////////////////////////////////////////////////////////////////////
/// Loop over components for plot sampling hints and merge them if there are multiple

std::list<Double_t>* RooAddPdf::plotSamplingHint(RooAbsRealLValue& obs, Double_t xlo, Double_t xhi) const
{
  std::unique_ptr<std::list<Double_t>> sumHint = nullptr ;
  bool needClean = false;

  // Loop over components pdf
  for (const auto arg : _pdfList) {
    auto pdf = static_cast<const RooAbsPdf*>(arg);

    std::unique_ptr<std::list<Double_t>> pdfHint{pdf->plotSamplingHint(obs,xlo,xhi)} ;

    // Process hint
    if (pdfHint) {
      if (!sumHint) {

	// If this is the first hint, then just save it
	sumHint = std::move(pdfHint) ;

      } else {

	auto newSumHint = std::make_unique<std::list<Double_t>>(sumHint->size()+pdfHint->size());

	// Merge hints into temporary array
	merge(pdfHint->begin(),pdfHint->end(),sumHint->begin(),sumHint->end(),newSumHint->begin()) ;

	// Copy merged array without duplicates to new sumHintArrau
	sumHint = std::move(newSumHint) ;
	needClean = true ;

      }
    }
  }
  if (needClean) {
    sumHint->erase(std::unique(sumHint->begin(),sumHint->end()), sumHint->end()) ;
  }

  return sumHint.release() ;
}


////////////////////////////////////////////////////////////////////////////////
/// Loop over components for plot sampling hints and merge them if there are multiple

std::list<Double_t>* RooAddPdf::binBoundaries(RooAbsRealLValue& obs, Double_t xlo, Double_t xhi) const
{
  std::unique_ptr<list<Double_t>> sumBinB = nullptr ;
  bool needClean = false;

  // Loop over components pdf
  for (auto arg : _pdfList) {
    auto pdf = static_cast<const RooAbsPdf *>(arg);
    std::unique_ptr<list<Double_t>> pdfBinB{pdf->binBoundaries(obs,xlo,xhi)};

    // Process hint
    if (pdfBinB) {
      if (!sumBinB) {

	// If this is the first hint, then just save it
	sumBinB = std::move(pdfBinB) ;

      } else {

	auto newSumBinB = std::make_unique<list<Double_t>>(sumBinB->size()+pdfBinB->size()) ;

	// Merge hints into temporary array
	merge(pdfBinB->begin(),pdfBinB->end(),sumBinB->begin(),sumBinB->end(),newSumBinB->begin()) ;

	// Copy merged array without duplicates to new sumBinBArrau
	sumBinB = std::move(newSumBinB) ;
	needClean = true ;
      }
    }
  }

  // Remove consecutive duplicates
  if (needClean) {
    sumBinB->erase(std::unique(sumBinB->begin(),sumBinB->end()), sumBinB->end()) ;
  }

  return sumBinB.release() ;
}


////////////////////////////////////////////////////////////////////////////////
/// If all components that depend on obs are binned, so is their sum.
bool RooAddPdf::isBinnedDistribution(const RooArgSet& obs) const
{
  for (const auto arg : _pdfList) {
    auto pdf = static_cast<const RooAbsPdf*>(arg);
    if (pdf->dependsOn(obs) && !pdf->isBinnedDistribution(obs)) {
      return false ;
    }
  }

  return true  ;
}


////////////////////////////////////////////////////////////////////////////////
/// Label OK'ed components of a RooAddPdf with cache-and-track

void RooAddPdf::setCacheAndTrackHints(RooArgSet& trackNodes)
{
  RooFIter aiter = pdfList().fwdIterator() ;
  RooAbsArg* aarg ;
  while ((aarg=aiter.next())) {
    if (aarg->canNodeBeCached()==Always) {
      trackNodes.add(*aarg) ;
      //cout << "tracking node RooAddPdf component " << aarg->IsA()->GetName() << "::" << aarg->GetName() << endl ;
    }
  }
}



////////////////////////////////////////////////////////////////////////////////
/// Customized printing of arguments of a RooAddPdf to more intuitively reflect the contents of the
/// product operator construction

void RooAddPdf::printMetaArgs(ostream& os) const
{
  bool first(true) ;

  if (!_coefList.empty()) {
    for (std::size_t i = 0; i < _pdfList.size(); ++i ) {
      const RooAbsArg * coef = _coefList.at(i);
      const RooAbsArg * pdf  = _pdfList.at(i);
      if (!first) {
        os << " + " ;
      } else {
        first = false ;
      }

      if (i < _coefList.size()) {
        os << coef->GetName() << " * " << pdf->GetName();
      } else {
        os << "[%] * " << pdf->GetName();
      }
    }
  } else {

    for (const auto pdf : _pdfList) {
      if (!first) {
        os << " + " ;
      } else {
        first = false ;
      }
      os << pdf->GetName() ;
    }
  }

  os << " " ;
}<|MERGE_RESOLUTION|>--- conflicted
+++ resolved
@@ -76,8 +76,6 @@
 #include "RooRealIntegral.h"
 #include "RooRecursiveFraction.h"
 
-#include "ROOT/RMakeUnique.hxx"
-
 #include <algorithm>
 #include <memory>
 #include <sstream>
@@ -710,11 +708,7 @@
   if(nset && nset->empty()) nset = nullptr;
 
   if (nset == nullptr) {
-<<<<<<< HEAD
-    if (_refCoefNorm.getSize()!=0) {
-=======
     if (!_refCoefNorm.empty()) {
->>>>>>> 54a757ac
       nset = &_refCoefNorm ;
     }
   }
@@ -737,15 +731,9 @@
     // the last-used normalization set needs an update.
     if(nset == nullptr) {
       nset = _copyOfLastNormSet.get();
-<<<<<<< HEAD
-    } else if(nset != _pointerToLastUsedNormSet) {
-      _copyOfLastNormSet = std::make_unique<const RooArgSet>(*nset);
-      _pointerToLastUsedNormSet = nset;
-=======
     } else if(nset->uniqueId() != _idOfLastUsedNormSet) {
       _copyOfLastNormSet = std::make_unique<const RooArgSet>(*nset);
       _idOfLastUsedNormSet = nset->uniqueId();
->>>>>>> 54a757ac
     }
 
     // If nset is STILL nullptr, print a warning.
