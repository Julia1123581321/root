// Author: Enrico Guiraud, Danilo Piparo CERN  09/2018

/*************************************************************************
 * Copyright (C) 1995-2018, Rene Brun and Fons Rademakers.               *
 * All rights reserved.                                                  *
 *                                                                       *
 * For the licensing terms see $ROOTSYS/LICENSE.                         *
 * For the list of contributors see $ROOTSYS/README/CREDITS.             *
 *************************************************************************/

#ifndef ROOT_RFILTER
#define ROOT_RFILTER

#include "ROOT/RDF/ColumnReaderUtils.hxx"
#include "ROOT/RDF/RColumnReaderBase.hxx"
#include "ROOT/RDF/RCutFlowReport.hxx"
#include "ROOT/RDF/Utils.hxx"
#include "ROOT/RDF/RFilterBase.hxx"
#include "ROOT/RDF/RLoopManager.hxx"
#include "ROOT/TypeTraits.hxx"
#include "RtypesCore.h"

#include <algorithm>
#include <cassert>
#include <memory>
#include <string>
#include <unordered_map>
#include <utility> // std::index_sequence
#include <vector>

namespace ROOT {

namespace Internal {
namespace RDF {
using namespace ROOT::Detail::RDF;

// fwd decl for RFilter
namespace GraphDrawing {
std::shared_ptr<GraphNode> CreateFilterNode(const RFilterBase *filterPtr);

std::shared_ptr<GraphNode> AddDefinesToGraph(std::shared_ptr<GraphNode> node,
                                             const RDFInternal::RColumnRegister &colRegister,
                                             const std::vector<std::string> &prevNodeDefines);
} // ns GraphDrawing

} // ns RDF
} // ns Internal

namespace Detail {
namespace RDF {
using namespace ROOT::TypeTraits;
namespace RDFGraphDrawing = ROOT::Internal::RDF::GraphDrawing;

template <typename FilterF, typename PrevNode>
class R__CLING_PTRCHECK(off) RFilter final : public RFilterBase {
   using ColumnTypes_t = typename CallableTraits<FilterF>::arg_types;
   using TypeInd_t = std::make_index_sequence<ColumnTypes_t::list_size>;

   FilterF fFilter;
   /// Column readers per slot and per input column
   std::vector<std::array<std::unique_ptr<RColumnReaderBase>, ColumnTypes_t::list_size>> fValues;
   const std::shared_ptr<PrevNode> fPrevNodePtr;
   PrevNode &fPrevNode;

public:
   RFilter(FilterF f, const ROOT::RDF::ColumnNames_t &columns, std::shared_ptr<PrevNode> pd,
           const RDFInternal::RColumnRegister &colRegister, std::string_view name = "",
           const std::string &variationName = "nominal")
      : RFilterBase(pd->GetLoopManagerUnchecked(), name, pd->GetLoopManagerUnchecked()->GetNSlots(), colRegister,
                    columns, pd->GetVariations(), variationName),
        fFilter(std::move(f)), fValues(pd->GetLoopManagerUnchecked()->GetNSlots()), fPrevNodePtr(std::move(pd)),
        fPrevNode(*fPrevNodePtr)
   {
   }

   RFilter(const RFilter &) = delete;
   RFilter &operator=(const RFilter &) = delete;
   ~RFilter() {
      // must Deregister objects from the RLoopManager here, before the fPrevNode data member is destroyed:
      // otherwise if fPrevNode is the RLoopManager, it will be destroyed before the calls to Deregister happen.
      fColRegister.Clear(); // triggers RDefine deregistration
      fLoopManager->Deregister(this);
   }

   bool CheckFilters(unsigned int slot, Long64_t entry) final
   {
      if (entry != fLastCheckedEntry[slot * RDFInternal::CacheLineStep<Long64_t>()]) {
<<<<<<< HEAD
         if (!fPrevData.CheckFilters(slot, entry)) {
=======
         if (!fPrevNode.CheckFilters(slot, entry)) {
>>>>>>> 54a757ac
            // a filter upstream returned false, cache the result
            fLastResult[slot * RDFInternal::CacheLineStep<int>()] = false;
         } else {
            // evaluate this filter, cache the result
            auto passed = CheckFilterHelper(slot, entry, ColumnTypes_t{}, TypeInd_t{});
            passed ? ++fAccepted[slot * RDFInternal::CacheLineStep<ULong64_t>()]
                   : ++fRejected[slot * RDFInternal::CacheLineStep<ULong64_t>()];
            fLastResult[slot * RDFInternal::CacheLineStep<int>()] = passed;
         }
         fLastCheckedEntry[slot * RDFInternal::CacheLineStep<Long64_t>()] = entry;
      }
      return fLastResult[slot * RDFInternal::CacheLineStep<int>()];
   }

   template <typename... ColTypes, std::size_t... S>
   bool CheckFilterHelper(unsigned int slot, Long64_t entry, TypeList<ColTypes...>, std::index_sequence<S...>)
   {
      // silence "unused parameter" warnings in gcc
      (void)slot;
      (void)entry;
      return fFilter(fValues[slot][S]->template Get<ColTypes>(entry)...);
   }

   void InitSlot(TTreeReader *r, unsigned int slot) final
   {
      RDFInternal::RColumnReadersInfo info{fColumnNames, fColRegister, fIsDefine.data(), fLoopManager->GetDSValuePtrs(),
                                           fLoopManager->GetDataSource()};
      fValues[slot] = RDFInternal::MakeColumnReaders(slot, r, ColumnTypes_t{}, info, fVariation);
      fLastCheckedEntry[slot * RDFInternal::CacheLineStep<Long64_t>()] = -1;
   }

   // recursive chain of `Report`s
   void Report(ROOT::RDF::RCutFlowReport &rep) const final { PartialReport(rep); }

   void PartialReport(ROOT::RDF::RCutFlowReport &rep) const final
   {
      fPrevNode.PartialReport(rep);
      FillReport(rep);
   }

   void StopProcessing() final
   {
      ++fNStopsReceived;
      if (fNStopsReceived == fNChildren)
         fPrevNode.StopProcessing();
   }

   void IncrChildrenCount() final
   {
      ++fNChildren;
      // propagate "children activation" upstream. named filters do the propagation via `TriggerChildrenCount`.
      if (fNChildren == 1 && fName.empty())
         fPrevNode.IncrChildrenCount();
   }

   void TriggerChildrenCount() final
   {
      assert(!fName.empty()); // this method is to only be called on named filters
      fPrevNode.IncrChildrenCount();
   }

   void AddFilterName(std::vector<std::string> &filters)
   {
      fPrevNode.AddFilterName(filters);
      auto name = (HasName() ? fName : "Unnamed Filter");
      filters.push_back(name);
   }

   /// Clean-up operations to be performed at the end of a task.
   virtual void FinaliseSlot(unsigned int slot) final
   {
      for (auto &v : fValues[slot])
         v.reset();
   }

   std::shared_ptr<RDFGraphDrawing::GraphNode> GetGraph()
   {
      // Recursively call for the previous node.
      auto prevNode = fPrevNode.GetGraph();
      auto prevColumns = prevNode->GetDefinedColumns();

      auto thisNode = RDFGraphDrawing::CreateFilterNode(this);

      /* If the returned node is not new, there is no need to perform any other operation.
       * This is a likely scenario when building the entire graph in which branches share
       * some nodes. */
      if (!thisNode->GetIsNew()) {
         return thisNode;
      }

      auto upmostNode = AddDefinesToGraph(thisNode, fColRegister, prevColumns);

      // Keep track of the columns defined up to this point.
      thisNode->AddDefinedColumns(fColRegister.GetNames());

      upmostNode->SetPrevNode(prevNode);
      return thisNode;
   }

   /// Return a clone of this Filter that works with values in the variationName "universe".
   std::shared_ptr<RNodeBase> GetVariedFilter(const std::string &variationName) final
   {
      // nobody should ask for a varied filter for the nominal variation: they can just
      // use the nominal filter!
      assert(variationName != "nominal");
      // nobody should ask for a varied filter for a variation on which this filter does not depend:
      // they can just use the nominal filter.
      assert(RDFInternal::IsStrInVec(variationName, fVariations));

      auto it = fVariedFilters.find(variationName);
      if (it != fVariedFilters.end())
         return it->second;

      auto prevNode = fPrevNodePtr;
      if (static_cast<RNodeBase *>(fPrevNodePtr.get()) != static_cast<RNodeBase *>(fLoopManager) &&
          RDFInternal::IsStrInVec(variationName, prevNode->GetVariations()))
         prevNode = std::static_pointer_cast<PrevNode>(prevNode->GetVariedFilter(variationName));

      // the varied filters get a copy of the callable object.
      // TODO document this
      auto variedFilter = std::unique_ptr<RFilterBase>(
         new RFilter(fFilter, fColumnNames, std::move(prevNode), fColRegister, fName, variationName));
      fLoopManager->Book(variedFilter.get());
      auto e = fVariedFilters.insert({variationName, std::move(variedFilter)});
      return e.first->second;
   }
};

} // ns RDF
} // ns Detail
} // ns ROOT

#endif // ROOT_RFILTER<|MERGE_RESOLUTION|>--- conflicted
+++ resolved
@@ -85,11 +85,7 @@
    bool CheckFilters(unsigned int slot, Long64_t entry) final
    {
       if (entry != fLastCheckedEntry[slot * RDFInternal::CacheLineStep<Long64_t>()]) {
-<<<<<<< HEAD
-         if (!fPrevData.CheckFilters(slot, entry)) {
-=======
          if (!fPrevNode.CheckFilters(slot, entry)) {
->>>>>>> 54a757ac
             // a filter upstream returned false, cache the result
             fLastResult[slot * RDFInternal::CacheLineStep<int>()] = false;
          } else {
