--- conflicted
+++ resolved
@@ -11,42 +11,6 @@
 
 ROOT should be compiled with configured `-Dqt5web=ON`.
 As a result, `qt5web` application should be created.
-<<<<<<< HEAD
-
-
-## Compile on Windows
-
-Run x86 native tools shell from MS VC.  Configure Qt5 pathes:
-
-    set PATH=%PATH%;C:\Qt5\5.15.2\msvc2019\bin
-
-Compile ROOT with qt5web support in Release mode:
-
-    cd C:\
-    mkdir root
-    cd C:\root
-    cmake -G"Visual Studio 16 2019" -A Win32 -Thost=x64 c:\git\root -Droot7=ON -DCMAKE_CXX_STANDARD=14 -Dwebgui=ON -Dqt5web=ON
-    cmake --build . --config Release -- /maxcpucount
-
-Configure ROOT, create build directory and build qt5web tutorial:
-
-    call C:\root\bin\thisroot.bat
-    cd C:\
-    mkdir qt5web
-    cd C:\qt5web
-    cmake -G"Visual Studio 16 2019" -A Win32 -Thost=x64 c:\root\tutorials\webgui\qt5web
-    cmake --build . --config Release -- /maxcpucount
-
-As a result, `Release\qt5web.exe` executable should be created.
-
-
-## Demo application
-
-Application based on `QTabWidget` with four tabs - standard Qt5 widget,
-TCanvas, RCanvas and geometry drawing. Both canvas variants include different histograms drawing.
-
-=======
->>>>>>> 54a757ac
 
 
 ## Compile on Windows
@@ -85,12 +49,8 @@
 
 Most easy way - just include `RCanvasWidget.h` and `RCanvasWidget.cpp` files
 in the project and let compile, linking with ROOT basic libraries `root-config --libs` plus `-lROOTWebDisplay -lROOTGpadv7`.
-<<<<<<< HEAD
-`RCanvasWidget` is just `QWidget` which internally embed `RCanvas` drawing. See `ExampleWidget.ui` file how to embed such custom widget in normal qt ui file.
-=======
 `RCanvasWidget` is just `QWidget` which internally embed `RCanvas` drawing.
 See `ExampleWidget.ui` file how to embed such custom widget in normal qt ui file.
->>>>>>> 54a757ac
 
 To let ROOT work inside Qt5 event loop, one should instantiate `TApplication` object and
 regularly call `gSystem->ProcessEvents()` - see how it is done in `ExampleMain.cpp`.
